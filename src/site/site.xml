<?xml version="1.0" encoding="UTF-8" ?>
<project
    name="Force Field X"
    xmlns="http://maven.apache.org/DECORATION/1.4.0" xmlns:xsi="http://www.w3.org/2001/XMLSchema-instance"
    xsi:schemaLocation="http://maven.apache.org/DECORATION/1.4.0 http://maven.apache.org/xsd/decoration-1.4.0.xsd">
    <version position="right" />
    <publishDate position="right" format="MMM dd yyyy" />
    <skin>
        <groupId>lt.velykis.maven.skins</groupId>
        <artifactId>reflow-maven-skin</artifactId>
        <version>1.1.0</version>
    </skin>
    <!-- skin>
        <groupId>org.apache.maven.skins</groupId>
        <artifactId>maven-fluido-skin</artifactId>
        <version>1.3.0</version>
<<<<<<< HEAD
    </skin>
    
=======
    </skin -->
>>>>>>> 077ba3db
    <poweredBy>
        <logo
            target="_blank"
            name="Force Field X Development"
            href="http://kenai.com/projects/ffx"
            img="/images/icon90.png"
        />
    </poweredBy>
    <googleAnalyticsAccountId>UA-12576019-1</googleAnalyticsAccountId>
    <bannerLeft>
        <name>
            <![CDATA[
            Force Field<span style="color:yellow"> X</span>
            ]]>
        </name>
        <href>http://ffx.eng.uiowa.edu</href>
    </bannerLeft>
    <bannerRight>
        <name>The University of Iowa</name>
        <src>/images/UofI.png</src>
        <href>http://www.uiowa.edu</href>
        <width>120px</width>
        <height>120px</height>
    </bannerRight>
    <custom>
        <reflowSkin>
            <localResources>true</localResources>
            <skinAttribution>false</skinAttribution>
            <!-- theme>bootswatch-flatly</theme -->
            <theme>site</theme>
            <highlightJs>true</highlightJs>
            <imgLightbox>false</imgLightbox>
            <navbarInverse>true</navbarInverse>
            <brand>
                <name>
                    <![CDATA[
                    Force Field<span style="color:yellow"> X</span>
                    ]]>
                </name>
                <href>http://ffx.eng.uiowa.edu</href>
            </brand>
            <slogan position="bannerLeft">
                <![CDATA[
                <span style="color:yellow">Sustainable</span> Software for Molecular Biophysics
                ]]>
            </slogan>
            <titleTemplate>%2$s</titleTemplate>
            <toc>top</toc>
            <topNav>Overview|Manual|Modules|Project Info|Algorithms|Crystal|Numerics|Potentials|User Interfaces|Utilities|X-Ray Refinement</topNav>
            <bottomNav>
                <column>Overview</column>
                <column>Manual</column>
                <column>Modules</column>
                <column>Algorithms|Crystal|Numerics|Potentials|User Interfaces|Utilities|X-Ray Refinement</column>
            </bottomNav>
            <bottomDescription>
                <script type="text/javascript" src="js/search.js"></script>
            </bottomDescription>
            <pages>
                <index project="ffx">
                    <toc>false</toc>
                    <shortTitle>Force Field X</shortTitle>
                    <sections>
                        <carousel />
                        <columns>3</columns>
                    </sections>
                </index>
                <license>
                    <toc>sidebar</toc>
                </license>
                <publications>
                    <shortTitle>Publications</shortTitle>
                    <toc>sidebar</toc>
                    <sections>
                        <body />
                    </sections>
                </publications>
                <modules>
                    <toc>none</toc>
                </modules>
                <project-info>
                    <toc>none</toc>
                </project-info>
                <team-list>
                    <toc>none</toc>
                </team-list>
            </pages>
        </reflowSkin>
    </custom>
    <body>
        <head>
            <script type="text/javascript"
                    src="http://cdn.mathjax.org/mathjax/latest/MathJax.js?config=TeX-AMS-MML_HTMLorMML">
            </script>
        </head>
        <!-- links>
            <item name="Biochemistry" href="http://www.medicine.uiowa.edu/biochemistry"/>
            <item name="Biomedical Engineering"  href="http://www.engineering.uiowa.edu/bme"/>
            <item name="CBCB" href="https://genome.uiowa.edu/home"/>
            <item name="IIHG" href="https://www.medicine.uiowa.edu/humangenetics"/>
            <item name="IVR"  href="http://ivr.uiowa.edu"/>
            <item name="HCCC" href="http://www.uihealthcare.org/holdencomprehensivecancercenter"/>
        </links -->
        <breadcrumbs>
            <item name="Sitemap" href="/sitemap.html"/>
            <item name="Home" href="/index.html"/>
        </breadcrumbs>
        <menu name="Overview" inherit="top">
            <item name="Welcome" href="/index.html"/>
            <item name="Scope" href="/scope.html"/>
            <item name="Manual" href="/download.html"/>
            <item name="Modules" href="/modules.html"/>
            <item name="License" href="/license.html"/>
            <item name="Publications" href="/publications.html"/>
            <item name="FFX Team" href="/team-list.html"/>
        </menu>
        <menu name="Manual" inherit="top">
            <item name="Download &amp; Install" href="/download.html"/>
            <item name="Commands &amp; Properties" href="/commands.html"/>
            <item name="Examples" href="/examples.html"/>
            <item name="Source Code" href="/source.html"/>
            <!-- item name="Launch Webstart" href="/webstart.html"/ -->
        </menu>
        <menu name="Modules" inherit="top">
            <item name="Algorithms"  href="modules/algorithms/index.html"/>
            <!--item name="Automatic Parameterization"  href="modules/autoparm/index.html"/ -->
            <!-- item name="Binding Affinity"  href="modules/binding/index.html"/ -->
            <!-- item name="Coarse Grain" href="modules/cg/index.html"/ -->
            <!-- item name="Continuum Electrostatics" href="modules/continuum/index.html"/ -->
            <item name="Crystal" href="modules/crystal/index.html"/>
            <!-- item name="Nucleic Acids" href="modules/nucleic/index.html"/ -->
            <item name="Numerics" href="modules/numerics/index.html"/>
            <item name="Potentials" href="modules/potentials/index.html"/>
            <item name="User Interfaces" href="modules/ui/index.html"/>
            <item name="Utilities" href="modules/utilities/index.html"/>
            <item name="X-Ray Refinement" href="modules/xray/index.html"/>
        </menu>
        <menu name="Project Info" ref="reports"/>
    </body>
    <!-- fluidoSkin>
        <sideBarEnabled>false</sideBarEnabled>
        <topBarEnabled>true</topBarEnabled>
        <topBarContainerStyle>width: 90%;</topBarContainerStyle>
        <topBarIcon>
            <name>Force Field X Development</name>
            <alt>Force Field X Development</alt>
            <target>_blank</target>
            <src>/images/icon90.png</src>
            <href>http://kenai.com/projects/ffx</href>
        </topBarIcon>
        <navBarStyle>navbar-inverse</navBarStyle>
        <leftColumnClass>span0</leftColumnClass>
        <bodyColumnClass>span12</bodyColumnClass>
        <googleSearch>
            <sitesearch>true</sitesearch>
        </googleSearch>
        <ohloh>
            <projectId>487436</projectId>
            <widget>thin-badge</widget>
        </ohloh>
        <facebookLike/>
        <googlePlusOne/>
        <sourceLineNumbersEnabled>false</sourceLineNumbersEnabled>
    </fluidoSkin -->
</project><|MERGE_RESOLUTION|>--- conflicted
+++ resolved
@@ -14,12 +14,8 @@
         <groupId>org.apache.maven.skins</groupId>
         <artifactId>maven-fluido-skin</artifactId>
         <version>1.3.0</version>
-<<<<<<< HEAD
-    </skin>
-    
-=======
+
     </skin -->
->>>>>>> 077ba3db
     <poweredBy>
         <logo
             target="_blank"
