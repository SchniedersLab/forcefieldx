--- conflicted
+++ resolved
@@ -45,15 +45,7 @@
 import ffx.potential.cli.GradientOptions
 import ffx.potential.cli.PotentialScript
 import ffx.potential.extended.ExtendedSystem
-<<<<<<< HEAD
-import ffx.potential.extended.ExtendedVariable
-import ffx.potential.extended.TautomerESV
-import ffx.potential.extended.TitrationESV
-import ffx.potential.extended.TitrationUtils
-import ffx.potential.utils.PotentialsUtils
-=======
-
->>>>>>> 43d7f592
+
 import picocli.CommandLine.Command
 import picocli.CommandLine.Mixin
 import picocli.CommandLine.Option
@@ -147,42 +139,13 @@
     energy = activeAssembly.getPotentialEnergy()
 
     ExtendedSystem esvSystem = new ExtendedSystem(activeAssembly)
-<<<<<<< HEAD
-    List<ExtendedVariable> titratingESVs = new ArrayList<>()
-    List<ExtendedVariable> tautomerESVs = new ArrayList<>()
-=======
->>>>>>> 43d7f592
     esvSystem.setConstantPh(pH)
     List<Residue> extendedResidues = esvSystem.getExtendedResidueList()
     List<Residue> titratingResidues = esvSystem.getTitratingResidueList()
     List<Residue> tautomerResidues = esvSystem.getTautomerizingResidueList()
 
-<<<<<<< HEAD
-    for (Residue res : titrating) {
-      MultiResidue multi = TitrationUtils.titratingMultiresidueFactory(activeAssembly, res)
-      TitrationESV esv = new TitrationESV(esvSystem, multi)
-      titratingESVs.add(esv)
-      if(esvSystem.config.tautomer){
-        AminoAcidUtils.AminoAcid3 currentAA3 = AminoAcidUtils.AminoAcid3.valueOf(res.getName())
-        if (currentAA3 == AminoAcidUtils.AminoAcid3.HIS || currentAA3 == AminoAcidUtils.AminoAcid3.HID
-                || currentAA3 == AminoAcidUtils.AminoAcid3.HIE || currentAA3 == AminoAcidUtils.AminoAcid3.ASH
-                || currentAA3 == AminoAcidUtils.AminoAcid3.ASP || currentAA3 == AminoAcidUtils.AminoAcid3.GLH
-                || currentAA3 == AminoAcidUtils.AminoAcid3.GLU){
-          TautomerESV tautomerESV = new TautomerESV(esvSystem, multi);
-          tautomerESVs.add(tautomerESV);
-          esvSystem.addVariable(tautomerESV);
-        }
-      }
-      for (Residue background : multi.getInactive()) {
-        inactivateResidue(background)
-      }
-      esvSystem.addVariable(esv)
-    }
-
-=======
     //energy.attachExtendedSystem(esvSystem)
     int numESVs = esvSystem.extendedResidueList.size()
->>>>>>> 43d7f592
     energy.attachExtendedSystem(esvSystem)
     logger.info(format(" Attached extended system with %d residues.", numESVs))
 
