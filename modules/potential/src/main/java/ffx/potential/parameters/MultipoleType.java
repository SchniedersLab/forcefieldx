--- conflicted
+++ resolved
@@ -920,17 +920,10 @@
         }
         for (MultipoleType type : types) {
             if (type.frameDefinition != types[0].frameDefinition) {
-<<<<<<< HEAD
-                SB.warning("Multipole frame definition mismatch during weighting:\n\t%s->%s,\n\t%s->%s",
+                logger.warning(String.format("Multipole frame definition mismatch during weighting:\n\t%s->%s,\n\t%s->%s",
                         types[0].toString(), types[0].frameDefinition.toString(),
-                        type.toString(), type.frameDefinition.toString());
+                        type.toString(), type.frameDefinition.toString()));
                 throw new IllegalArgumentException();
-=======
-                logger.warning(String.format("Multipole frame definition mismatch during weighting:\n\t%s->%s,\n\t%s->%s",
-						types[0].toString(), types[0].frameDefinition.toString(),
-						type.toString(), type.frameDefinition.toString()));
-				throw new IllegalArgumentException();
->>>>>>> cb1c28b9
             }
         }
         double[] weightedMultipole = new double[10];
