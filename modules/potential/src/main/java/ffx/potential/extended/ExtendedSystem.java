// ******************************************************************************
//
// Title:       Force Field X.
// Description: Force Field X - Software for Molecular Biophysics.
// Copyright:   Copyright (c) Michael J. Schnieders 2001-2022.
//
// This file is part of Force Field X.
//
// Force Field X is free software; you can redistribute it and/or modify it
// under the terms of the GNU General Public License version 3 as published by
// the Free Software Foundation.
//
// Force Field X is distributed in the hope that it will be useful, but WITHOUT
// ANY WARRANTY; without even the implied warranty of MERCHANTABILITY or FITNESS
// FOR A PARTICULAR PURPOSE. See the GNU General Public License for more
// details.
//
// You should have received a copy of the GNU General Public License along with
// Force Field X; if not, write to the Free Software Foundation, Inc., 59 Temple
// Place, Suite 330, Boston, MA 02111-1307 USA
//
// Linking this library statically or dynamically with other modules is making a
// combined work based on this library. Thus, the terms and conditions of the
// GNU General Public License cover the whole combination.
//
// As a special exception, the copyright holders of this library give you
// permission to link this library with independent modules to produce an
// executable, regardless of the license terms of these independent modules, and
// to copy and distribute the resulting executable under terms of your choice,
// provided that you also meet, for each linked independent module, the terms
// and conditions of the license of that module. An independent module is a
// module which is not derived from or based on this library. If you modify this
// library, you may extend this exception to your version of the library, but
// you are not obligated to do so. If you do not wish to do so, delete this
// exception statement from your version.
//
// ******************************************************************************

package ffx.potential.extended;

import ffx.numerics.Potential;
import ffx.potential.ForceFieldEnergy;
import ffx.potential.MolecularAssembly;
import ffx.potential.PotentialComponent;
import ffx.potential.bonded.*;
import ffx.potential.bonded.AminoAcidUtils.AminoAcid3;
import ffx.potential.nonbonded.VanDerWaals;
import ffx.potential.parameters.ForceField;
import ffx.potential.parameters.TitrationUtils;
import ffx.potential.parsers.DYNFilter;
import ffx.potential.parsers.ESVFilter;
import ffx.utilities.Constants;
import ffx.utilities.FileUtils;
import org.apache.commons.configuration2.CompositeConfiguration;

import java.io.File;
import java.util.*;
import java.util.logging.Level;
import java.util.logging.Logger;

import static ffx.utilities.Constants.kB;
import static java.lang.String.format;
import static org.apache.commons.math3.util.FastMath.*;

import edu.rit.pj.reduction.SharedDouble;
import org.apache.commons.io.FilenameUtils;

/**
 * ExtendedSystem class.
 *
 * @author Andrew Thiel
 * @since 1.0
 */
public class ExtendedSystem {

    private static final Logger logger = Logger.getLogger(ExtendedSystem.class.getName());

    private static final double THETA_MASS = 5.0; //Atomic Mass Units

    private static final double THETA_FRICTION = 5.0; // psec^-1

    private static final double DISCR_BIAS = 1.0; // kcal/mol

    private static final double LOG10 = log(10.0);
    private static final int discrBiasIndex = 0;
    private static final int pHBiasIndex = 1;
    private static final int modelBiasIndex = 2;
    private static final int dDiscr_dTitrIndex = 3;
    private static final int dPh_dTitrIndex = 4;
    private static final int dModel_dTitrIndex = 5;
    private static final int dDiscr_dTautIndex = 6;
    private static final int dPh_dTautIndex = 7;
    private static final int dModel_dTautIndex = 8;
    /**
     * Array of ints that is initialized to match the number of atoms in the molecular assembly.
     * 1 indicates that the tautomer lambda direction is normal.
     * -1 indicates that the tautomer lambda direction is reversed (1-x).
     * 0 indicates that the atom is not a tautomerizing atom.
     */
    public final int[] tautomerDirections;
    /**
     * Array of doubles that is initialized to match the number of atoms in the molecular assembly.
     * Only elements that match a titrating atom will have their lambda updated.
     */
    private final double[] titrationLambdas;
    /**
     * Array of doubles that is initialized to match the number of atoms in the molecular assembly.
     * Only elements that match a tautomerizing atom will have their lambda updated.
     */
    private final double[] tautomerLambdas;
    /**
     * Shared double that is initialized to match the number of ESVs in the system.
     * Once reduced, will equal either dU_Titr/dLambda or dU_Taut/dLambda for specific ESV
     */
    private final SharedDouble[] esvVdwDerivs;

    private final SharedDouble[] esvPermElecDerivs;
    private final SharedDouble[] esvIndElecDerivs;
    /**
     * Array of AminoAcid3 initialized  to match the number of atoms in the system.
     * Used to know how to apply vdW or electrostatic ESV terms for the atom.
     */
    public final AminoAcid3[] residueNames;
    /**
     * MolecularAssembly instance.
     */
    private final MolecularAssembly molecularAssembly;
    /**
     * Titration Utils instance. This instance is the master copy that will be distributed to electrostatics classes
     * when an Extended System is attached.
     */
    private final TitrationUtils titrationUtils;

<<<<<<< HEAD
=======
    /**
     * Number of atoms in the molecular assembly. Since all protons are instantiated at start, this int will not change.
     */
    private final int nAtoms;
    /**
     * Number of ESVs attached to the molecular assembly. This number is the sum of tautomerizing + titrating ESVs.
     */
    private final int nESVs;
    /**
     * Number of titrating ESVs attached to the molecular assembly.
     */
    private final int nTitr;
>>>>>>> aab7a792
    /**
     * Array of booleans that is initialized to match the number of atoms in the molecular assembly
     * noting whether the atom is titrating. Note that any side chain atom that belongs to a titrating residue
     * will be flagged as titrating for purposes of scaling electrostatic parameters.
     */
    private final boolean[] isTitrating;
    /**
     * Array of booleans that is initialized to match the number of atoms in the assembly to note whether an atom is
     * specifically a titrating hydrogen.
     */
    private final boolean[] isTitratingHydrogen;
    /**
     * Array of booleans that is initialized to match the number of atoms in the molecular assembly
     * noting whether the atom is tautomerizing. Note that any side chain atom that belongs to a tautomerizing residue
     * will be flagged as tautomerizing for purposes of scaling electrostatic parameters.
     */
    private final boolean[] isTautomerizing;
    /**
     * Array of ints that is initialized to match the number of atoms in the molecular assembly.
     * Elements correspond to residue index in the titratingResidueList. Only set for titrating residues, -1 otherwise.
     */
    private final int[] titrationIndexMap;
    /**
     * Array of ints that is initialized to match the number of atoms in the molecular assembly.
     * Elements correspond to residue index in the tautomerizingResidueList. Only set for tautomerizing residues, -1 otherwise.
     */
    private final int[] tautomerIndexMap;
    /**
     * List of titrating residues.
     */
    private final List<Residue> titratingResidueList;
    /**
     * List of tautomerizing residues.
     */
    private final List<Residue> tautomerizingResidueList;
    /**
     * Concatenated list of titrating residues + tautomerizing residues.
     */
    private final List<Residue> extendedResidueList;
    /**
     * The system defined theta mass of the fictional particle. Used to fill theta mass array.
     */
    private final double thetaMass;
    /**
     * Friction for the ESV system
     */
    private final double thetaFriction;
    /**
     * Array of lambda values that matches residues in extendedResidueList
     */
    private final double[] extendedLambdas;
    /**
     * Descritizer Bias Magnitude. Default is 1 kcal/mol.
     */
    private final double titrBiasMag;
    private final double tautBiasMag;
    // Controls for turning of certain terms for testing.
    private final boolean doVDW;
    private final boolean doElectrostatics;
    private final boolean doBias;
    private final boolean doPolarization;
    private final boolean fixTitrationState;
    private final boolean fixTautomerState;
    /**
     * System PH.
     */
    private double constantSystemPh = 7.4;
    /**
     * Target system temperature.
     */
    private double currentTemperature = Constants.ROOM_TEMPERATURE;
    /**
     * Current value of theta for each ESV.
     */
    private double[] thetaPosition;
    /**
     * Current theta velocity for each ESV.
     */
    private double[] thetaVelocity;
    /**
     * Current theta acceleration for each ESV.
     */
    private double[] thetaAccel;
    /**
     * Mass of each theta particle. Different theta mass for each particle are not supported.
     */
    private double[] thetaMassArray;
    /** Dynamics restart file. */
    File restartFile = null;

    /** Filter to parse the dynamics restart file. */
    ESVFilter esvFilter = null;

<<<<<<< HEAD
    private int[][] esvHistogram;
=======
    private int[][][] esvHistogram;
>>>>>>> aab7a792

    /**
     * Construct extended system with the provided configuration.
     *
     * @param mola a {@link MolecularAssembly} object.
     */
    public ExtendedSystem(MolecularAssembly mola, final File esvFile) {
        this.molecularAssembly = mola;

        ForceField forceField = mola.getForceField();
        ForceFieldEnergy forceFieldEnergy = mola.getPotentialEnergy();
        if (forceFieldEnergy == null) {
            logger.severe("No potential energy found?");
        }

        CompositeConfiguration properties = molecularAssembly.getProperties();
        titrationUtils = new TitrationUtils(forceField);
        thetaFriction = properties.getDouble("esv.friction", ExtendedSystem.THETA_FRICTION);
        thetaMass = properties.getDouble("esv.mass", ExtendedSystem.THETA_MASS);
<<<<<<< HEAD
        discrBiasMag = properties.getDouble("discretize.bias.magnitude", DISCR_BIAS);
        double initialTitrationLambda = properties.getDouble("lambda.titration.initial", 0.5);
        double initialTautomerLambda = properties.getDouble("lambda.tautomer.initial", 0.5);
=======
        titrBiasMag = properties.getDouble("titration.bias.magnitude", DISCR_BIAS);
        tautBiasMag = properties.getDouble("tautomer.bias.magnitude", DISCR_BIAS);
        double initialTitrationLambda = properties.getDouble("lambda.titration.initial", 0.5);
        double initialTautomerLambda = properties.getDouble("lambda.tautomer.initial", 0.5);
        fixTitrationState = properties.getBoolean("fix.titration.lambda", false);
        fixTautomerState = properties.getBoolean("fix.tautomer.lambda", false);

>>>>>>> aab7a792
//        boolean bonded = properties.getBoolean("esv.bonded", false);
        doVDW = properties.getBoolean("esv.vdW", true);
        doElectrostatics = properties.getBoolean("esv.elec", true);
        doBias = properties.getBoolean("esv.bias", true);
        doPolarization = properties.getBoolean("esv.polarization", true);
//        boolean verbose = properties.getBoolean("esv.verbose", false);
//        boolean decomposeBonded = properties.getBoolean("esv.decomposeBonded", false);
//        boolean decomposeDeriv = properties.getBoolean("esv.decomposeDeriv", false);
//        boolean nonlinearMultipoles = properties.getBoolean("esv.nonlinearMultipoles", false); // sigmoid lambda Mpole switch
//        boolean forceRoomTemp = properties.getBoolean("esv.forceRoomTemp", false);
//        boolean propagation = properties.getBoolean("esv.propagation", true);

        titratingResidueList = new ArrayList<>();
        tautomerizingResidueList = new ArrayList<>();
        extendedResidueList = new ArrayList<>();
        // Initialize atom arrays with the existing assembly.
        Atom[] atoms = mola.getAtomArray();
        nAtoms = atoms.length;
        isTitrating = new boolean[nAtoms];
        isTitratingHydrogen = new boolean[nAtoms];
        isTautomerizing = new boolean[nAtoms];
        titrationLambdas = new double[nAtoms];
        tautomerLambdas = new double[nAtoms];
        titrationIndexMap = new int[nAtoms];
        tautomerIndexMap = new int[nAtoms];
        tautomerDirections = new int[nAtoms];
        residueNames = new AminoAcid3[nAtoms];

        Arrays.fill(isTitrating, false);
        Arrays.fill(isTitratingHydrogen, false);
        Arrays.fill(isTautomerizing, false);
        Arrays.fill(titrationLambdas, 1.0);
        Arrays.fill(tautomerLambdas, 0.0);
        Arrays.fill(titrationIndexMap, -1);
        Arrays.fill(tautomerIndexMap, -1);
        Arrays.fill(tautomerDirections, 0);
        Arrays.fill(residueNames, AminoAcid3.UNK);

        // Cycle through each residue to determine if it is titratable or tautomerizing.
        // If a residue is one of these, add to titration or tautomer lists.
        // Next, loop through all atoms and check to see if the atom belongs to this residue.
        // If the atom does belong to this residue, set all corresponding variables in the respective titration or tautomer array (size = numAtoms).
        // Store the index of the residue in the respective list into a map array (size = numAtoms).
        List<Residue> residueList = molecularAssembly.getResidueList();
        for (Residue residue : residueList) {
            if (isTitrable(residue)) {
                titratingResidueList.add(residue);
                List<Atom> atomList = residue.getSideChainAtoms();
                for (Atom atom : atomList) {
                    int atomIndex = atom.getArrayIndex();
                    residueNames[atomIndex] = residue.getAminoAcid3();
                    isTitrating[atomIndex] = true;
                    titrationLambdas[atomIndex] = initialTitrationLambda;
                    int titrationIndex = titratingResidueList.indexOf(residue);
                    titrationIndexMap[atomIndex] = titrationIndex;
                    isTitratingHydrogen[atomIndex] = TitrationUtils.isTitratingHydrogen(residue.getAminoAcid3(), atom);
                }
                // If is a tautomer, it must also be titrating.
                if (isTautomer(residue)) {
                    tautomerizingResidueList.add(residue);
                    for (Atom atom : atomList) {
                        int atomIndex = atom.getArrayIndex();
                        isTautomerizing[atomIndex] = true;
                        tautomerLambdas[atomIndex] = initialTautomerLambda;
                        int tautomerIndex = tautomerizingResidueList.indexOf(residue);
                        tautomerIndexMap[atomIndex] = tautomerIndex;
                        tautomerDirections[atomIndex] = TitrationUtils.getTitratingHydrogenDirection(residue.getAminoAcid3(), atom);
                    }
                }
            }
        }

        //Concatenate titratingResidueList and tautomerizingResidueList
        extendedResidueList.addAll(titratingResidueList);
        extendedResidueList.addAll(tautomerizingResidueList);
        //Arrays that are sent to integrator are based on extendedResidueList size
<<<<<<< HEAD
        int size = extendedResidueList.size();
        extendedLambdas = new double[size];
        thetaPosition = new double[size];
        thetaVelocity = new double[size];
        thetaAccel = new double[size];
        thetaMassArray = new double[size];
        esvHistogram = new int[size][10];
        esvVdwDerivs = new SharedDouble[size];
        esvPermElecDerivs = new SharedDouble[size];
        esvIndElecDerivs =  new SharedDouble[size];
        for(int i=0; i < size; i++){
=======
        nESVs = extendedResidueList.size();
        nTitr = titratingResidueList.size();
        extendedLambdas = new double[nESVs];
        thetaPosition = new double[nESVs];
        thetaVelocity = new double[nESVs];
        thetaAccel = new double[nESVs];
        thetaMassArray = new double[nESVs];
        esvHistogram = new int[nTitr][10][10];
        esvVdwDerivs = new SharedDouble[nESVs];
        esvPermElecDerivs = new SharedDouble[nESVs];
        esvIndElecDerivs =  new SharedDouble[nESVs];
        for(int i=0; i < nESVs; i++){
>>>>>>> aab7a792
            esvVdwDerivs[i] = new SharedDouble(0.0);
            esvPermElecDerivs[i] = new SharedDouble(0.0);
            esvIndElecDerivs[i] = new SharedDouble(0.0);
        }

        //Theta masses should always be the same for each ESV
        Arrays.fill(thetaMassArray, thetaMass);

        for (int i = 0; i < nESVs; i++) {
            if (i < nTitr) {
                initializeThetaArrays(i, initialTitrationLambda);
            } else {
                initializeThetaArrays(i, initialTautomerLambda);
            }
        }
        //TODO: Finish restart handling
        if (esvFilter == null) {
            esvFilter = new ESVFilter(molecularAssembly.getName());
        }
        if(esvFile==null){
            String firstFileName = FilenameUtils.removeExtension(mola.getFile().getAbsolutePath());
            restartFile = new File(firstFileName + ".esv");
        } else{
            if (!esvFilter.readESV(esvFile, thetaPosition, thetaVelocity, thetaAccel)) {
                String message = " Could not load the restart file - dynamics terminated.";
                logger.log(Level.WARNING, message);
                throw new IllegalStateException(message);
            } else{
                restartFile = esvFile;
                updateLambdas();
            }
        }
    }

    /**
     * During constructor, initialize arrays that will hold theta positions, velocities, and accelerations.
     * Positions determined from starting lambda.
     * Velocities randomly set according to Maxwell Boltzmann Distribution based on temperature.
     * Accelerations determined from initial forces.
     * @param index index of ExtendedResidueList for which to set these values.
     * @param lambda starting lambda value for each ESV.
     */
    private void initializeThetaArrays(int index, double lambda) {
        extendedLambdas[index] = lambda;
        thetaPosition[index] = Math.asin(Math.sqrt(lambda));
        Random random = new Random();
        thetaVelocity[index] = random.nextGaussian() * sqrt(kB * 298.15 / thetaMass);
        double dUdL = getDerivatives()[index];
        double dUdTheta = dUdL * sin(2 * thetaPosition[index]);
        thetaAccel[index] = -Constants.KCAL_TO_GRAM_ANG2_PER_PS2 * dUdTheta / thetaMass;
    }

    public void initEsvVdw(){
        for (int i = 0; i < nESVs; i++) {
            esvVdwDerivs[i].set(0.0);
        }
    }

    public void initEsvPermElec(){
        for (int i = 0; i < nESVs; i++) {
            esvPermElecDerivs[i].set(0.0);
        }
    }

    public void initEsvIndElec(){
        for (int i = 0; i < nESVs; i++) {
            esvIndElecDerivs[i].set(0.0);
        }
    }

    public boolean isTitrating(int atomIndex) {
        return isTitrating[atomIndex];
    }

    public boolean isTitratingHydrogen(int atomIndex) {
        return isTitratingHydrogen[atomIndex];
    }

    public boolean isTautomerizing(int atomIndex) {
        return isTautomerizing[atomIndex];
    }

    public boolean isExtended(Residue residue) {
        return extendedResidueList.contains(residue);
    }

    public boolean isTitrable(Residue residue) {
        AminoAcidUtils.AminoAcid3 AA3 = residue.getAminoAcid3();
        return AA3.isConstantPhTitratable;
    }

    public boolean isTautomer(Residue residue) {
        AminoAcidUtils.AminoAcid3 AA3 = residue.getAminoAcid3();
        return AA3.isConstantPhTautomer;
    }

    public double getTitrationLambda(Residue residue) {
        if (titratingResidueList.contains(residue)) {
            int resIndex = titratingResidueList.indexOf(residue);
            return extendedLambdas[resIndex];
        } else {
            return 1.0;
        }
    }

    public double getTitrationLambda(int atomIndex){
        return titrationLambdas[atomIndex];
    }

    public int getTitrationESVIndex(int i){
        return titrationIndexMap[i];
    }

    public double getTautomerLambda(Residue residue) {
        if (tautomerizingResidueList.contains(residue)) {
            int resIndex = tautomerizingResidueList.indexOf(residue);
            return extendedLambdas[nTitr + resIndex];
        } else {
            return 1.0;
        }
    }

    public double getTautomerLambda(int atomIndex){
        return tautomerLambdas[atomIndex];
    }

    public int getTautomerESVIndex(int i){
        return tautomerIndexMap[i];
    }

    public void setTitrationLambda(Residue residue, double lambda) {
        if (titratingResidueList.contains(residue)) {
            int index = titratingResidueList.indexOf(residue);
            extendedLambdas[index] = lambda;
            thetaPosition[index] = Math.asin(Math.sqrt(lambda));
            List<Atom> currentAtomList = residue.getSideChainAtoms();
            for (Atom atom : currentAtomList) {
                int atomIndex = atom.getArrayIndex();
                titrationLambdas[atomIndex] = lambda;
            }
        } else {
            logger.warning(format("This residue %s is not titrating.", residue.getName()));
        }
    }

    public void setTautomerLambda(Residue residue, double lambda) {
        if (tautomerizingResidueList.contains(residue)) {
            // The correct index in the theta arrays for tautomer coordinates is after the titration list.
            // So titrationList.size() + tautomerIndex should match with appropriate spot in thetaPosition, etc.
            int index = tautomerizingResidueList.indexOf(residue) + nTitr;
            extendedLambdas[index] = lambda;
            thetaPosition[index] = Math.asin(Math.sqrt(lambda));
            List<Atom> currentAtomList = residue.getSideChainAtoms();
            for (Atom atom : currentAtomList) {
                int atomIndex = atom.getArrayIndex();
                tautomerLambdas[atomIndex] = lambda;
            }
        } /*else {
            logger.warning(format("This residue %s does not have any titrating tautomers.", residue.getName()));
        }*/
    }

    /**
     * Update all theta (lambda) postions after each move from the Stochastic integrator
     */
    private void updateLambdas() {
        //This will prevent recalculating multiple sinTheta*sinTheta that are the same number.
<<<<<<< HEAD
        for (int i = 0; i < extendedResidueList.size(); i++) {
            double sinTheta = Math.sin(thetaPosition[i]);
            double oldLambda = extendedLambdas[i];
            extendedLambdas[i] = sinTheta * sinTheta;
            esvHistogram(i, extendedLambdas[i]);
=======
        for (int i = 0; i < nESVs; i++) {
            //Check to see if titration/tautomer lambdas are to be fixed
            if((!fixTitrationState && i < nTitr) || (!fixTautomerState && i >= nTitr)){
                double sinTheta = Math.sin(thetaPosition[i]);
                extendedLambdas[i] = sinTheta * sinTheta;
            }
>>>>>>> aab7a792
        }
        for (int i = 0; i < nAtoms; i++) {
            int mappedTitrationIndex = titrationIndexMap[i];
            int mappedTautomerIndex = tautomerIndexMap[i] + nTitr;
            if (isTitrating(i) && mappedTitrationIndex != -1) {
                titrationLambdas[i] = extendedLambdas[mappedTitrationIndex];
            }
            if (isTautomerizing(i) && mappedTautomerIndex >= nTitr) {
                tautomerLambdas[i] = extendedLambdas[mappedTautomerIndex];
            }
        }
        setESVHistogram();
    }

    public List<Residue> getTitratingResidueList() {
        return titratingResidueList;
    }

    public List<Residue> getTautomerizingResidueList() {
        return tautomerizingResidueList;
    }

    public List<Residue> getExtendedResidueList() {
        return extendedResidueList;
    }

    public double[] getThetaPosition() {
        return thetaPosition;
    }

    public double[] getThetaVelocity() {
        return thetaVelocity;
    }

    public double[] getThetaAccel() {
        return thetaAccel;
    }

    public double[] getThetaMassArray() {
        return thetaMassArray;
    }

    public double getThetaMass(){
        return thetaMass;
    }

    public double getThetaFriction() {
        return thetaFriction;
    }

    public double[] getExtendedLambdas() {
        return extendedLambdas;
    }

    /**
     * getLambdaList.
     *
     * @return a {@link String} object.
     */
    public String getLambdaList() {
        if (nESVs < 1) {
            return "";
        }
        StringBuilder sb = new StringBuilder();
        for (int i = 0; i < nESVs; i++) {
            if (i == 0) {
                sb.append("\n  Titration Lambdas: ");
            }
            if (i > 0) {
                sb.append(", ");
            }
<<<<<<< HEAD
            if (i == titratingResidueList.size()) {
=======
            if (i == nTitr) {
>>>>>>> aab7a792
                sb.append("\n  Tautomer Lambdas: ");
            }
            sb.append(format("%6.4f", extendedLambdas[i]));
        }
        return sb.toString();
    }

    /**
     * All atoms of the fully-protonated system (not just those affected by this system).
     *
     * @return an array of {@link Atom} objects.
     */
    public Atom[] getExtendedAtoms() {
        return molecularAssembly.getAtomArray();
    }

    /**
     * Companion to getExtendedAtoms() for vdw::setAtoms and pme::setAtoms.
     *
     * @return an array of {@link int} objects.
     */
    public int[] getExtendedMolecule() {
        return molecularAssembly.getMoleculeNumbers();
    }

    /**
     * get array of dU/dL for each titrating residue
     * @return esvDeriv a double[]
     */
    public double[] getDerivatives() {
        double[] esvDeriv = new double[nESVs];
        double[] biasDerivComponents = new double[9];

        for (Residue residue : titratingResidueList) {
            int resTitrIndex = titratingResidueList.indexOf(residue);
            //Bias Terms
            if (doBias){
                getBiasTerms(residue, biasDerivComponents);
                //Sum up titration bias derivs
                esvDeriv[resTitrIndex] += biasDerivComponents[dDiscr_dTitrIndex] + biasDerivComponents[dPh_dTitrIndex] + biasDerivComponents[dModel_dTitrIndex];
                //Sum up tautomer bias derivs
                if (isTautomer(residue)) {
<<<<<<< HEAD
                    int resTautIndex = tautomerizingResidueList.indexOf(residue) + titratingResidueList.size();
=======
                    int resTautIndex = tautomerizingResidueList.indexOf(residue) + nTitr;
>>>>>>> aab7a792
                    esvDeriv[resTautIndex] += biasDerivComponents[dDiscr_dTautIndex] + biasDerivComponents[dPh_dTautIndex] + biasDerivComponents[dModel_dTautIndex];
                }
            }

            if (doVDW) {
                esvDeriv[resTitrIndex] += getVdwDeriv(resTitrIndex);
                //Sum up tautomer bias derivs
                if (isTautomer(residue)) {
                    int resTautIndex = tautomerizingResidueList.indexOf(residue) + nTitr;
                    esvDeriv[resTautIndex] += getVdwDeriv(resTautIndex);
                }
            }

            if (doElectrostatics) {
                esvDeriv[resTitrIndex] += getPermElecDeriv(resTitrIndex);
                //Sum up tautomer bias derivs
                if (isTautomer(residue)) {
                    int resTautIndex = tautomerizingResidueList.indexOf(residue) + nTitr;
                    esvDeriv[resTautIndex] += getPermElecDeriv(resTautIndex);
                }
                if(doPolarization){
                    esvDeriv[resTitrIndex] += getIndElecDeriv(resTitrIndex);
                    if(isTautomer(residue)){
                        int resTautIndex = tautomerizingResidueList.indexOf(residue) + nTitr;
                        esvDeriv[resTautIndex] += getIndElecDeriv(resTautIndex);
                    }
                }
            }
        }
        return esvDeriv;
    }

    /**
     * Sum up total bias (Ubias = UpH + Udiscr - Umod)
     * @return totalBiasEnergy
     */
    public double getBiasEnergy() {
        double totalBiasEnergy = 0.0;
        double[] biasEnergyComponents = new double[9];
        //Do not double count residues in tautomer list.
        for (Residue residue : titratingResidueList) {
            getBiasTerms(residue, biasEnergyComponents);
            double biasEnergy = biasEnergyComponents[discrBiasIndex] + biasEnergyComponents[pHBiasIndex] + biasEnergyComponents[modelBiasIndex];
            totalBiasEnergy += biasEnergy;
        }
        return totalBiasEnergy;
    }

    /**
     * Collect respective pH, model, and discr bias terms and their derivatives for each titrating residue.
     * @param residue
     * @param biasEnergyAndDerivs
     */
    public void getBiasTerms(Residue residue, double[] biasEnergyAndDerivs) {
        AminoAcidUtils.AminoAcid3 AA3 = residue.getAminoAcid3();
        double titrationLambda = getTitrationLambda(residue);
        double discrBias;
        double pHBias;
        double modelBias;
        double dDiscr_dTitr;
        double dDiscr_dTaut;
        double dPh_dTitr;
        double dPh_dTaut;
        double dMod_dTitr;
        double dMod_dTaut;
        //If bias terms shouldn't be computed, set AA3 to UNK so that default case executes and all terms are set to zero.
        if(!doBias){
            AA3 = AminoAcid3.UNK;
        }
        switch (AA3) {
            case ASD:
            case ASH:
            case ASP:
                // Discr Bias & Derivs
                double tautomerLambda = getTautomerLambda(residue);
                discrBias = -4.0 * titrBiasMag * (titrationLambda - 0.5) * (titrationLambda - 0.5);
                discrBias += -4.0 * tautBiasMag * (tautomerLambda - 0.5) * (tautomerLambda - 0.5);
                dDiscr_dTitr = -8.0 * titrBiasMag * (titrationLambda - 0.5);
                dDiscr_dTaut = -8.0 * tautBiasMag * (tautomerLambda - 0.5);

                // pH Bias & Derivs
                double pKa1 = TitrationUtils.Titration.ASHtoASP.pKa;
                double pKa2 = pKa1;
                pHBias = LOG10 * Constants.R * currentTemperature * (1.0 - titrationLambda)
                        * (tautomerLambda * (pKa1 - constantSystemPh) + (1.0 - tautomerLambda) * (pKa2 - constantSystemPh));
                dPh_dTitr = LOG10 * Constants.R * currentTemperature * -1.0
                        * (tautomerLambda * (pKa1 - constantSystemPh) + (1.0 - tautomerLambda) * (pKa2 - constantSystemPh));
                dPh_dTaut = LOG10 * Constants.R * currentTemperature * (1.0 - titrationLambda)
                        * ((pKa1 - constantSystemPh) - (pKa2 - constantSystemPh));

                // Model Bias & Derivs
                double refEnergy = TitrationUtils.Titration.ASHtoASP.refEnergy;
                double lambdaIntercept = TitrationUtils.Titration.ASHtoASP.lambdaIntercept;
                modelBias = refEnergy * ((1.0 - titrationLambda) - lambdaIntercept) * ((1.0 - titrationLambda) - lambdaIntercept);
                dMod_dTitr = -2.0 * refEnergy * ((1.0 - titrationLambda) - lambdaIntercept);
                dMod_dTaut = 0.0;
                break;
            case GLD:
            case GLH:
            case GLU:
                // Discr Bias & Derivs
                tautomerLambda = getTautomerLambda(residue);
                discrBias = -4.0 * titrBiasMag * (titrationLambda - 0.5) * (titrationLambda - 0.5);
                discrBias += -4.0 * tautBiasMag * (tautomerLambda - 0.5) * (tautomerLambda - 0.5);
                dDiscr_dTitr = -8.0 * titrBiasMag * (titrationLambda - 0.5);
                dDiscr_dTaut = -8.0 * tautBiasMag * (tautomerLambda - 0.5);

                // pH Bias & Derivs
                pKa1 = TitrationUtils.Titration.GLHtoGLU.pKa;
                pKa2 = pKa1;
                pHBias = LOG10 * Constants.R * currentTemperature * (1.0 - titrationLambda)
                        * (tautomerLambda * (pKa1 - constantSystemPh) + (1.0 - tautomerLambda) * (pKa2 - constantSystemPh));
                dPh_dTitr = LOG10 * Constants.R * currentTemperature * -1.0
                        * (tautomerLambda * (pKa1 - constantSystemPh) + (1.0 - tautomerLambda) * (pKa2 - constantSystemPh));
                dPh_dTaut = LOG10 * Constants.R * currentTemperature * (1.0 - titrationLambda)
                        * ((pKa1 - constantSystemPh) - (pKa2 - constantSystemPh));

                // Model Bias & Derivs
                refEnergy = TitrationUtils.Titration.GLHtoGLU.refEnergy;
                lambdaIntercept = TitrationUtils.Titration.GLHtoGLU.lambdaIntercept;
                modelBias = refEnergy * ((1 - titrationLambda) - lambdaIntercept) * ((1 - titrationLambda) - lambdaIntercept);
                dMod_dTitr = -2.0 * refEnergy * ((1 - titrationLambda) - lambdaIntercept);
                dMod_dTaut = 0.0;
                break;
            case HIS:
            case HID:
            case HIE:
                // Discr Bias & Derivs
                tautomerLambda = getTautomerLambda(residue);
                double tautomerLambdaSquared = tautomerLambda * tautomerLambda;
                discrBias = -4.0 * titrBiasMag * (titrationLambda - 0.5) * (titrationLambda - 0.5);
                discrBias += -4.0 * tautBiasMag * (tautomerLambda - 0.5) * (tautomerLambda - 0.5);
                dDiscr_dTitr = -8.0 * titrBiasMag * (titrationLambda - 0.5);
                dDiscr_dTaut = -8.0 * tautBiasMag * (tautomerLambda - 0.5);

                // pH Bias & Derivs
                // At tautomerLambda=1 HIE is fully on.
                pKa1 = TitrationUtils.Titration.HIStoHIE.pKa;
                // At tautomerLambda=0 HID is fully on.
                pKa2 = TitrationUtils.Titration.HIStoHID.pKa;
                pHBias = LOG10 * Constants.R * currentTemperature * (1.0 - titrationLambda)
                        * (tautomerLambda * (pKa1 - constantSystemPh) + (1.0 - tautomerLambda) * (pKa2 - constantSystemPh));
                dPh_dTitr = LOG10 * Constants.R * currentTemperature * -1.0
                        * (tautomerLambda * (pKa1 - constantSystemPh) + (1.0 - tautomerLambda) * (pKa2 - constantSystemPh));
                dPh_dTaut = LOG10 * Constants.R * currentTemperature * (1.0 - titrationLambda)
                        * ((pKa1 - constantSystemPh) - (pKa2 - constantSystemPh));

                // Model Bias & Derivs
                double refEnergyHID = TitrationUtils.Titration.HIStoHID.refEnergy;
                double lambdaInterceptHID = TitrationUtils.Titration.HIStoHID.lambdaIntercept;
                double refEnergyHIE = TitrationUtils.Titration.HIStoHIE.refEnergy;
                double lambdaInterceptHIE = TitrationUtils.Titration.HIStoHIE.lambdaIntercept;
                double refEnergyHIDtoHIE = TitrationUtils.Titration.HIDtoHIE.refEnergy;
                double lambdaInterceptHIDtoHIE = TitrationUtils.Titration.HIDtoHIE.lambdaIntercept;

                double coeff4 = -2.0 * refEnergyHID * lambdaInterceptHID;
                double coeff3 = -2.0 * refEnergyHIE * lambdaInterceptHIE - coeff4;
                double coeff2 = refEnergyHID;
                double coeff1 = -2.0 * refEnergyHIDtoHIE * lambdaInterceptHIDtoHIE - coeff3;
                double coeff0 = refEnergyHIDtoHIE;
                double oneMinusTitrationLambda = (1.0 - titrationLambda);
                double oneMinusTitrationLambdaSquared = oneMinusTitrationLambda * oneMinusTitrationLambda;
                modelBias = oneMinusTitrationLambdaSquared * (coeff0 * tautomerLambdaSquared + coeff1 * tautomerLambda + coeff2)
                        + oneMinusTitrationLambda * (coeff3 * tautomerLambda + coeff4);
                dMod_dTitr = -2 * oneMinusTitrationLambda * (coeff0 * tautomerLambdaSquared + coeff1 * tautomerLambda + coeff2)
                        - (coeff3 * tautomerLambda + coeff4);
                dMod_dTaut = 2 * coeff0 * tautomerLambda * oneMinusTitrationLambdaSquared + coeff1 * oneMinusTitrationLambdaSquared + coeff3 * oneMinusTitrationLambda;
                break;
            case LYS:
            case LYD:
                // Discr Bias & Derivs
                discrBias = -4.0 * titrBiasMag * (titrationLambda - 0.5) * (titrationLambda - 0.5);
                dDiscr_dTitr = -8.0 * titrBiasMag * (titrationLambda - 0.5);
                dDiscr_dTaut = 0.0;

                // pH Bias & Derivs
                pKa1 = TitrationUtils.Titration.LYStoLYD.pKa;
                pHBias = LOG10 * Constants.R * currentTemperature * (1.0 - titrationLambda) * (pKa1 - constantSystemPh);
                dPh_dTitr = LOG10 * Constants.R * currentTemperature * -1.0 * (pKa1 - constantSystemPh);
                dPh_dTaut = 0.0;

                // Model Bias & Derivs
                refEnergy = TitrationUtils.Titration.LYStoLYD.refEnergy;
                lambdaIntercept = TitrationUtils.Titration.LYStoLYD.lambdaIntercept;
                modelBias = refEnergy * ((1.0 - titrationLambda) - lambdaIntercept) * ((1.0 - titrationLambda) - lambdaIntercept);
                dMod_dTitr = -2.0 * refEnergy * ((1.0 - titrationLambda) - lambdaIntercept);
                dMod_dTaut = 0.0;
                break;
            default:
                discrBias = 0.0;
                pHBias = 0.0;
                modelBias = 0.0;
                dDiscr_dTitr = 0.0;
                dDiscr_dTaut = 0.0;
                dPh_dTitr = 0.0;
                dPh_dTaut = 0.0;
                dMod_dTitr = 0.0;
                dMod_dTaut = 0.0;
                break;
        }
        biasEnergyAndDerivs[0] = discrBias;
        biasEnergyAndDerivs[1] = pHBias;
        biasEnergyAndDerivs[2] = -modelBias;
        biasEnergyAndDerivs[3] = dDiscr_dTitr;
        biasEnergyAndDerivs[4] = dPh_dTitr;
        biasEnergyAndDerivs[5] = -dMod_dTitr;
        biasEnergyAndDerivs[6] = dDiscr_dTaut;
        biasEnergyAndDerivs[7] = dPh_dTaut;
        biasEnergyAndDerivs[8] = -dMod_dTaut;
    }

    /**
     * getBiasDecomposition.
     *
     * @return a {@link String} object.
     */
    public String getBiasDecomposition() {
        double discrBias = 0.0;
        double phBias = 0.0;
        double modelBias = 0.0;
        double[] biasEnergyAndDerivs = new double[9];
        for (Residue residue : titratingResidueList) {
            getBiasTerms(residue, biasEnergyAndDerivs);
            discrBias += biasEnergyAndDerivs[discrBiasIndex];
            phBias += biasEnergyAndDerivs[pHBiasIndex];
            //Reminder: Ubias = UpH + Udiscr - Umod
            modelBias += biasEnergyAndDerivs[modelBiasIndex];
        }
        return format("    %-16s %16.8f\n", "Discretizer", discrBias)
                + format("    %-16s %16.8f\n", "Acidostat", phBias)
                + format("    %-16s %16.8f\n", "Fmod", modelBias);
    }

    /**
     * getEnergyComponent for use by ForceFieldEnergy
     *
     * @param component a {@link ffx.potential.PotentialComponent} object.
     * @return a double.
     */
    public double getEnergyComponent(PotentialComponent component) {
        double uComp = 0.0;
        double[] biasEnergyAndDerivs = new double[9];
        switch (component) {
            case Bias:
            case pHMD:
                return getBiasEnergy();
            case DiscretizeBias:
                for (Residue residue : titratingResidueList) {
                    getBiasTerms(residue, biasEnergyAndDerivs);
                    uComp += biasEnergyAndDerivs[discrBiasIndex];
                }
                return uComp;
            case ModelBias:
                for (Residue residue : titratingResidueList) {
                    getBiasTerms(residue, biasEnergyAndDerivs);
                    //Reminder: Ubias = UpH + Udiscr - Umod
                    uComp += biasEnergyAndDerivs[modelBiasIndex];
                }
                return uComp;
            case pHBias:
                for (Residue residue : titratingResidueList) {
                    getBiasTerms(residue, biasEnergyAndDerivs);
                    uComp += biasEnergyAndDerivs[pHBiasIndex];
                }
                return uComp;
            default:
                throw new AssertionError(component.name());
        }
    }

    /**
     * Calculate prefactor for scaling the van der Waals based on titration/tautomer state if titrating proton
     * @param atomIndex
     * @param vdwPrefactorAndDerivs
     */
    public void getVdwPrefactor(int atomIndex, double[] vdwPrefactorAndDerivs) {
        double prefactor = 1.0;
        double titrationDeriv = 0.0;
        double tautomerDeriv = 0.0;
        if (!isTitratingHydrogen(atomIndex) || !doVDW) {
            vdwPrefactorAndDerivs[0] = prefactor;
            vdwPrefactorAndDerivs[1] = titrationDeriv;
            vdwPrefactorAndDerivs[2] = tautomerDeriv;
            return;
        }
        AminoAcid3 AA3 = residueNames[atomIndex];
        switch (AA3) {
            case ASD:
            case GLD:
                if (tautomerDirections[atomIndex] == 1) {
                    prefactor = titrationLambdas[atomIndex] * tautomerLambdas[atomIndex];
                    titrationDeriv = tautomerLambdas[atomIndex];
                    tautomerDeriv = titrationLambdas[atomIndex];
                } else if (tautomerDirections[atomIndex] == -1) {
                    prefactor = titrationLambdas[atomIndex] * (1.0 - tautomerLambdas[atomIndex]);
                    titrationDeriv = (1.0 - tautomerLambdas[atomIndex]);
                    tautomerDeriv = -titrationLambdas[atomIndex];
                }
                break;
            case HIS:
                if (tautomerDirections[atomIndex] == 1) {
                    prefactor = (1.0 - titrationLambdas[atomIndex]) * tautomerLambdas[atomIndex] + titrationLambdas[atomIndex];
                    titrationDeriv = -tautomerLambdas[atomIndex] + 1.0;
                    tautomerDeriv = (1 - titrationLambdas[atomIndex]);
                } else if (tautomerDirections[atomIndex] == -1) {
                    prefactor = (1.0 - titrationLambdas[atomIndex]) * (1.0 - tautomerLambdas[atomIndex]) + titrationLambdas[atomIndex];
                    titrationDeriv = tautomerLambdas[atomIndex];
                    tautomerDeriv = -(1.0 - titrationLambdas[atomIndex]);
                }
                break;
            case LYS:
                prefactor = titrationLambdas[atomIndex];
                titrationDeriv = 1.0;
                tautomerDeriv = 0.0;
                break;
        }
        vdwPrefactorAndDerivs[0] = prefactor;
        vdwPrefactorAndDerivs[1] = titrationDeriv;
        vdwPrefactorAndDerivs[2] = tautomerDeriv;
    }

    /**
     * Add van der Waals deriv to appropriate dU/dL term.
     * @param atomI
     * @param vdwEnergy van der Waals energy calculated with no titration/tautomer scaling
     * @param vdwPrefactorAndDerivI
     * @param vdwPrefactorJ
     */
    public void addVdwDeriv(int atomI, double vdwEnergy, double[] vdwPrefactorAndDerivI, double vdwPrefactorJ) {
        if (!isTitratingHydrogen(atomI)) {
            return;
        }

        //Sum up dU/dL for titration ESV if atom i is titrating hydrogen
        //Sum up dU/dL for tautomer ESV if atom i is titrating hydrogen
        int titrationEsvIndex = titrationIndexMap[atomI];
        int tautomerEsvIndex = tautomerIndexMap[atomI] + nTitr;
        double dTitr_dLambda;
        double dTaut_dLambda;

        dTitr_dLambda = vdwPrefactorAndDerivI[1] * vdwPrefactorJ * vdwEnergy;
        dTaut_dLambda = vdwPrefactorAndDerivI[2] * vdwPrefactorJ * vdwEnergy;

        esvVdwDerivs[titrationEsvIndex].addAndGet(dTitr_dLambda);
        if(tautomerEsvIndex >= nTitr){
            esvVdwDerivs[tautomerEsvIndex].addAndGet(dTaut_dLambda);
        }
    }

    public void addPermElecDeriv(int atomI, double titrationEnergy, double tautomerEnergy){
        int titrationEsvIndex = titrationIndexMap[atomI];
        int tautomerEsvIndex = tautomerIndexMap[atomI] + nTitr;
        esvPermElecDerivs[titrationEsvIndex].addAndGet(titrationEnergy);
        if(tautomerEsvIndex >= nTitr){
            esvPermElecDerivs[tautomerEsvIndex].addAndGet(tautomerEnergy);
        }
    }

    public void addIndElecDeriv(int atomI, double titrationEnergy, double tautomerEnergy){
        int titrationEsvIndex = titrationIndexMap[atomI];
        int tautomerEsvIndex = tautomerIndexMap[atomI] + nTitr;
        esvIndElecDerivs[titrationEsvIndex].addAndGet(titrationEnergy);
        if(tautomerEsvIndex >= nTitr){
            esvIndElecDerivs[tautomerEsvIndex].addAndGet(tautomerEnergy);
        }
    }

    /**
     * get total dUvdw/dL for the selected extended system variable
     * @param esvID
     * @return
     */
    public double getVdwDeriv(int esvID) {
        return esvVdwDerivs[esvID].get();
    }

    public double getPermElecDeriv(int esvID){return esvPermElecDerivs[esvID].get();}

    public double getIndElecDeriv(int esvID){return esvIndElecDerivs[esvID].get();}

    /**
     * getConstantPh.
     *
     * @return a double.
     */
    public double getConstantPh() {
        return constantSystemPh;
    }

    /**
     * setConstantPh.
     *
     * @param pH a double.
     */
    public void setConstantPh(double pH) {
        constantSystemPh = pH;
    }

    /**
     *
     * @return titrationUtils master copy from ExtendedSystem.
     */
    public TitrationUtils getTitrationUtils(){
        return titrationUtils;
    }

    /**
     * setTemperature.
     *
     * @param set a double.
     */
    public void setTemperature(double set) {
        currentTemperature = set;
    }

    /**
     * Processes lambda values based on propagation of theta value from Stochastic integrator in Molecular dynamics
     */
    public void preForce() {
            updateLambdas();
    }

    /**
     * Applies a chain rule term to the derivative to account for taking a derivative of lambda = sin(theta)^2
     *
     * @return dE/dL a double[]
     */
    public double[] postForce() {
        double[] dEdL = ExtendedSystem.this.getDerivatives();
        double[] dEdTheta = new double[dEdL.length];
        for (int i = 0; i < nESVs; i++) {
            dEdTheta[i] = dEdL[i] * sin(2 * thetaPosition[i]);
            logger.info("dEdL["+i+"]: "+dEdL[i]);
        }
        return dEdTheta;
    }

    public void writeRestart() {
        String esvName = FileUtils.relativePathTo(restartFile).toString();
        if (esvFilter.writeESV(restartFile, thetaPosition, thetaVelocity, thetaAccel)) {
            logger.info(" Wrote dynamics restart file to " + esvName);
        } else {
            logger.info(" Writing dynamics restart file to " + esvName + " failed");
        }
        writeLambdaHistogram();
    }

<<<<<<< HEAD
    private void esvHistogram(int esv, double lambda){
        int value = (int) (lambda * 10.0);
        esvHistogram[esv][value]++;
    }

    public void writeLambdaHistogram(){
        for(int i=0; i < extendedResidueList.size(); i++){
            for(int j=0; j < 10; j++){
                logger.info(format("ESV: %d [.%d - .%d] : %d", i, j, j+1, esvHistogram[i][j]));
=======
    private void setESVHistogram(){
        for(Residue residue : titratingResidueList){
            int index = titratingResidueList.indexOf(residue);
            if(residue.getAminoAcid3().equals(AminoAcid3.LYS)){
                double titrLambda = getTitrationLambda(residue);
                esvHistogram(index, titrLambda);
            }
            else{
                double titrLambda = getTitrationLambda(residue);
                double tautLambda = getTautomerLambda(residue);
                esvHistogram(index, titrLambda, tautLambda);
>>>>>>> aab7a792
            }
            logger.info("\n");
        }
    }
<<<<<<< HEAD
=======

    private void esvHistogram(int esv, double lambda){
        int value = (int) (lambda * 10.0);
        //Cover the case where lambda could be exactly 1.0
        if(value == 10){
            value = 9;
        }
        esvHistogram[esv][value][0]++;
    }

    private void esvHistogram(int esv, double titrLambda, double tautLambda){
        int titrValue = (int) (titrLambda * 10.0);
        //Cover the case where lambda could be exactly 1.0
        if(titrValue == 10){
            titrValue = 9;
        }
        int tautValue = (int) (tautLambda * 10.0);
        if(tautValue == 10){
            tautValue = 9;
        }
        esvHistogram[esv][titrValue][tautValue]++;
    }

    //TODO: Find a better way to print this histogram out
    public void writeLambdaHistogram(){
        StringBuilder tautomerHeader = new StringBuilder("      X→ ");
        for(int k=0; k< 10; k++){
            double lb = (double) k/10;
            double ub = (double) (k+1)/10;
            tautomerHeader.append(String.format("%1$10s","["+lb+"-"+ub+"]"));
        }
        tautomerHeader.append("\nλ↓");
        for(int i=0; i < nTitr; i++){
            logger.info(format("ESV: %d \n", i));
            logger.info(tautomerHeader.toString());
            for(int j=0; j < 10; j++){
                double lb = (double) j/10;
                double ub = (j+1.0)/10;
                StringBuilder histogram = new StringBuilder();
                for(int k=0; k<10; k++){
                    StringBuilder hisvalue = new StringBuilder();
                    hisvalue.append(String.format("%1$10s",esvHistogram[i][j][k]));
                    histogram.append(hisvalue);
                }
                logger.info("["+lb+"-"+ub+"]"+histogram);
            }
            logger.info("\n");
        }
    }
>>>>>>> aab7a792
}<|MERGE_RESOLUTION|>--- conflicted
+++ resolved
@@ -131,8 +131,7 @@
      */
     private final TitrationUtils titrationUtils;
 
-<<<<<<< HEAD
-=======
+
     /**
      * Number of atoms in the molecular assembly. Since all protons are instantiated at start, this int will not change.
      */
@@ -145,7 +144,6 @@
      * Number of titrating ESVs attached to the molecular assembly.
      */
     private final int nTitr;
->>>>>>> aab7a792
     /**
      * Array of booleans that is initialized to match the number of atoms in the molecular assembly
      * noting whether the atom is titrating. Note that any side chain atom that belongs to a titrating residue
@@ -239,11 +237,7 @@
     /** Filter to parse the dynamics restart file. */
     ESVFilter esvFilter = null;
 
-<<<<<<< HEAD
-    private int[][] esvHistogram;
-=======
     private int[][][] esvHistogram;
->>>>>>> aab7a792
 
     /**
      * Construct extended system with the provided configuration.
@@ -263,11 +257,6 @@
         titrationUtils = new TitrationUtils(forceField);
         thetaFriction = properties.getDouble("esv.friction", ExtendedSystem.THETA_FRICTION);
         thetaMass = properties.getDouble("esv.mass", ExtendedSystem.THETA_MASS);
-<<<<<<< HEAD
-        discrBiasMag = properties.getDouble("discretize.bias.magnitude", DISCR_BIAS);
-        double initialTitrationLambda = properties.getDouble("lambda.titration.initial", 0.5);
-        double initialTautomerLambda = properties.getDouble("lambda.tautomer.initial", 0.5);
-=======
         titrBiasMag = properties.getDouble("titration.bias.magnitude", DISCR_BIAS);
         tautBiasMag = properties.getDouble("tautomer.bias.magnitude", DISCR_BIAS);
         double initialTitrationLambda = properties.getDouble("lambda.titration.initial", 0.5);
@@ -275,7 +264,6 @@
         fixTitrationState = properties.getBoolean("fix.titration.lambda", false);
         fixTautomerState = properties.getBoolean("fix.tautomer.lambda", false);
 
->>>>>>> aab7a792
 //        boolean bonded = properties.getBoolean("esv.bonded", false);
         doVDW = properties.getBoolean("esv.vdW", true);
         doElectrostatics = properties.getBoolean("esv.elec", true);
@@ -352,19 +340,6 @@
         extendedResidueList.addAll(titratingResidueList);
         extendedResidueList.addAll(tautomerizingResidueList);
         //Arrays that are sent to integrator are based on extendedResidueList size
-<<<<<<< HEAD
-        int size = extendedResidueList.size();
-        extendedLambdas = new double[size];
-        thetaPosition = new double[size];
-        thetaVelocity = new double[size];
-        thetaAccel = new double[size];
-        thetaMassArray = new double[size];
-        esvHistogram = new int[size][10];
-        esvVdwDerivs = new SharedDouble[size];
-        esvPermElecDerivs = new SharedDouble[size];
-        esvIndElecDerivs =  new SharedDouble[size];
-        for(int i=0; i < size; i++){
-=======
         nESVs = extendedResidueList.size();
         nTitr = titratingResidueList.size();
         extendedLambdas = new double[nESVs];
@@ -377,7 +352,6 @@
         esvPermElecDerivs = new SharedDouble[nESVs];
         esvIndElecDerivs =  new SharedDouble[nESVs];
         for(int i=0; i < nESVs; i++){
->>>>>>> aab7a792
             esvVdwDerivs[i] = new SharedDouble(0.0);
             esvPermElecDerivs[i] = new SharedDouble(0.0);
             esvIndElecDerivs[i] = new SharedDouble(0.0);
@@ -545,20 +519,12 @@
      */
     private void updateLambdas() {
         //This will prevent recalculating multiple sinTheta*sinTheta that are the same number.
-<<<<<<< HEAD
-        for (int i = 0; i < extendedResidueList.size(); i++) {
-            double sinTheta = Math.sin(thetaPosition[i]);
-            double oldLambda = extendedLambdas[i];
-            extendedLambdas[i] = sinTheta * sinTheta;
-            esvHistogram(i, extendedLambdas[i]);
-=======
         for (int i = 0; i < nESVs; i++) {
             //Check to see if titration/tautomer lambdas are to be fixed
             if((!fixTitrationState && i < nTitr) || (!fixTautomerState && i >= nTitr)){
                 double sinTheta = Math.sin(thetaPosition[i]);
                 extendedLambdas[i] = sinTheta * sinTheta;
             }
->>>>>>> aab7a792
         }
         for (int i = 0; i < nAtoms; i++) {
             int mappedTitrationIndex = titrationIndexMap[i];
@@ -630,11 +596,7 @@
             if (i > 0) {
                 sb.append(", ");
             }
-<<<<<<< HEAD
-            if (i == titratingResidueList.size()) {
-=======
             if (i == nTitr) {
->>>>>>> aab7a792
                 sb.append("\n  Tautomer Lambdas: ");
             }
             sb.append(format("%6.4f", extendedLambdas[i]));
@@ -677,11 +639,7 @@
                 esvDeriv[resTitrIndex] += biasDerivComponents[dDiscr_dTitrIndex] + biasDerivComponents[dPh_dTitrIndex] + biasDerivComponents[dModel_dTitrIndex];
                 //Sum up tautomer bias derivs
                 if (isTautomer(residue)) {
-<<<<<<< HEAD
-                    int resTautIndex = tautomerizingResidueList.indexOf(residue) + titratingResidueList.size();
-=======
                     int resTautIndex = tautomerizingResidueList.indexOf(residue) + nTitr;
->>>>>>> aab7a792
                     esvDeriv[resTautIndex] += biasDerivComponents[dDiscr_dTautIndex] + biasDerivComponents[dPh_dTautIndex] + biasDerivComponents[dModel_dTautIndex];
                 }
             }
@@ -1129,17 +1087,6 @@
         writeLambdaHistogram();
     }
 
-<<<<<<< HEAD
-    private void esvHistogram(int esv, double lambda){
-        int value = (int) (lambda * 10.0);
-        esvHistogram[esv][value]++;
-    }
-
-    public void writeLambdaHistogram(){
-        for(int i=0; i < extendedResidueList.size(); i++){
-            for(int j=0; j < 10; j++){
-                logger.info(format("ESV: %d [.%d - .%d] : %d", i, j, j+1, esvHistogram[i][j]));
-=======
     private void setESVHistogram(){
         for(Residue residue : titratingResidueList){
             int index = titratingResidueList.indexOf(residue);
@@ -1151,13 +1098,9 @@
                 double titrLambda = getTitrationLambda(residue);
                 double tautLambda = getTautomerLambda(residue);
                 esvHistogram(index, titrLambda, tautLambda);
->>>>>>> aab7a792
-            }
-            logger.info("\n");
-        }
-    }
-<<<<<<< HEAD
-=======
+            }
+        }
+    }
 
     private void esvHistogram(int esv, double lambda){
         int value = (int) (lambda * 10.0);
@@ -1207,5 +1150,4 @@
             logger.info("\n");
         }
     }
->>>>>>> aab7a792
 }