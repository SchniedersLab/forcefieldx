--- conflicted
+++ resolved
@@ -272,16 +272,8 @@
         }
 
         // Read Past ESV
-<<<<<<< HEAD
-
-        assert data != null;
-        if(data.contains("ESV")) {
-
-          while (data != null && !data.trim().equals("")) {
-=======
         if (data.contains("ESV")) {
           while (data != null && !data.trim().isEmpty()) {
->>>>>>> 1b7445c3
             data = br.readLine();
           }
         }
