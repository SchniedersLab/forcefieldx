/**
 * Title: Force Field X.
 * <p>
 * Description: Force Field X - Software for Molecular Biophysics.
 * <p>
 * Copyright: Copyright (c) Michael J. Schnieders 2001-2018.
 * <p>
 * This file is part of Force Field X.
 * <p>
 * Force Field X is free software; you can redistribute it and/or modify it
 * under the terms of the GNU General Public License version 3 as published by
 * the Free Software Foundation.
 * <p>
 * Force Field X is distributed in the hope that it will be useful, but WITHOUT
 * ANY WARRANTY; without even the implied warranty of MERCHANTABILITY or FITNESS
 * FOR A PARTICULAR PURPOSE. See the GNU General Public License for more
 * details.
 * <p>
 * You should have received a copy of the GNU General Public License along with
 * Force Field X; if not, write to the Free Software Foundation, Inc., 59 Temple
 * Place, Suite 330, Boston, MA 02111-1307 USA
 * <p>
 * Linking this library statically or dynamically with other modules is making a
 * combined work based on this library. Thus, the terms and conditions of the
 * GNU General Public License cover the whole combination.
 * <p>
 * As a special exception, the copyright holders of this library give you
 * permission to link this library with independent modules to produce an
 * executable, regardless of the license terms of these independent modules, and
 * to copy and distribute the resulting executable under terms of your choice,
 * provided that you also meet, for each linked independent module, the terms
 * and conditions of the license of that module. An independent module is a
 * module which is not derived from or based on this library. If you modify this
 * library, you may extend this exception to your version of the library, but
 * you are not obligated to do so. If you do not wish to do so, delete this
 * exception statement from your version.
 */
package ffx.potential;

import java.io.File;
import java.time.LocalDateTime;
import java.time.format.DateTimeFormatter;
import java.util.ArrayList;
import java.util.Arrays;
import java.util.LinkedHashMap;
import java.util.List;
import java.util.logging.Level;
import java.util.logging.Logger;
import static java.lang.String.format;

import com.sun.jna.Memory;
import com.sun.jna.Pointer;
import com.sun.jna.ptr.DoubleByReference;
import com.sun.jna.ptr.PointerByReference;

import org.apache.commons.configuration.CompositeConfiguration;
import org.apache.commons.io.FilenameUtils;
import org.apache.commons.lang.SystemUtils;
import static org.apache.commons.math3.util.FastMath.sqrt;

import edu.rit.pj.Comm;

import simtk.openmm.AmoebaOpenMMLibrary.OpenMM_AmoebaVdwForce_NonbondedMethod;
import simtk.openmm.OpenMMLibrary;
import simtk.openmm.OpenMMLibrary.OpenMM_Boolean;
import simtk.openmm.OpenMMLibrary.OpenMM_NonbondedForce_NonbondedMethod;
import simtk.openmm.OpenMM_Vec3;
import static simtk.openmm.AmoebaOpenMMLibrary.OpenMM_3D_DoubleArray_create;
import static simtk.openmm.AmoebaOpenMMLibrary.OpenMM_3D_DoubleArray_destroy;
import static simtk.openmm.AmoebaOpenMMLibrary.OpenMM_3D_DoubleArray_set;
import static simtk.openmm.AmoebaOpenMMLibrary.OpenMM_AmoebaAngleForce_addAngle;
import static simtk.openmm.AmoebaOpenMMLibrary.OpenMM_AmoebaAngleForce_create;
import static simtk.openmm.AmoebaOpenMMLibrary.OpenMM_AmoebaAngleForce_setAmoebaGlobalAngleCubic;
import static simtk.openmm.AmoebaOpenMMLibrary.OpenMM_AmoebaAngleForce_setAmoebaGlobalAnglePentic;
import static simtk.openmm.AmoebaOpenMMLibrary.OpenMM_AmoebaAngleForce_setAmoebaGlobalAngleQuartic;
import static simtk.openmm.AmoebaOpenMMLibrary.OpenMM_AmoebaAngleForce_setAmoebaGlobalAngleSextic;
import static simtk.openmm.AmoebaOpenMMLibrary.OpenMM_AmoebaBondForce_addBond;
import static simtk.openmm.AmoebaOpenMMLibrary.OpenMM_AmoebaBondForce_create;
import static simtk.openmm.AmoebaOpenMMLibrary.OpenMM_AmoebaBondForce_setAmoebaGlobalBondCubic;
import static simtk.openmm.AmoebaOpenMMLibrary.OpenMM_AmoebaBondForce_setAmoebaGlobalBondQuartic;
import static simtk.openmm.AmoebaOpenMMLibrary.OpenMM_AmoebaGeneralizedKirkwoodForce_addParticle;
import static simtk.openmm.AmoebaOpenMMLibrary.OpenMM_AmoebaGeneralizedKirkwoodForce_create;
import static simtk.openmm.AmoebaOpenMMLibrary.OpenMM_AmoebaGeneralizedKirkwoodForce_setIncludeCavityTerm;
import static simtk.openmm.AmoebaOpenMMLibrary.OpenMM_AmoebaGeneralizedKirkwoodForce_setParticleParameters;
import static simtk.openmm.AmoebaOpenMMLibrary.OpenMM_AmoebaGeneralizedKirkwoodForce_setProbeRadius;
import static simtk.openmm.AmoebaOpenMMLibrary.OpenMM_AmoebaGeneralizedKirkwoodForce_setSoluteDielectric;
import static simtk.openmm.AmoebaOpenMMLibrary.OpenMM_AmoebaGeneralizedKirkwoodForce_setSolventDielectric;
import static simtk.openmm.AmoebaOpenMMLibrary.OpenMM_AmoebaGeneralizedKirkwoodForce_setSurfaceAreaFactor;
import static simtk.openmm.AmoebaOpenMMLibrary.OpenMM_AmoebaGeneralizedKirkwoodForce_updateParametersInContext;
import static simtk.openmm.AmoebaOpenMMLibrary.OpenMM_AmoebaInPlaneAngleForce_addAngle;
import static simtk.openmm.AmoebaOpenMMLibrary.OpenMM_AmoebaInPlaneAngleForce_create;
import static simtk.openmm.AmoebaOpenMMLibrary.OpenMM_AmoebaInPlaneAngleForce_setAmoebaGlobalInPlaneAngleCubic;
import static simtk.openmm.AmoebaOpenMMLibrary.OpenMM_AmoebaInPlaneAngleForce_setAmoebaGlobalInPlaneAnglePentic;
import static simtk.openmm.AmoebaOpenMMLibrary.OpenMM_AmoebaInPlaneAngleForce_setAmoebaGlobalInPlaneAngleQuartic;
import static simtk.openmm.AmoebaOpenMMLibrary.OpenMM_AmoebaInPlaneAngleForce_setAmoebaGlobalInPlaneAngleSextic;
import static simtk.openmm.AmoebaOpenMMLibrary.OpenMM_AmoebaMultipoleForce_CovalentType.OpenMM_AmoebaMultipoleForce_Covalent12;
import static simtk.openmm.AmoebaOpenMMLibrary.OpenMM_AmoebaMultipoleForce_CovalentType.OpenMM_AmoebaMultipoleForce_Covalent13;
import static simtk.openmm.AmoebaOpenMMLibrary.OpenMM_AmoebaMultipoleForce_CovalentType.OpenMM_AmoebaMultipoleForce_Covalent14;
import static simtk.openmm.AmoebaOpenMMLibrary.OpenMM_AmoebaMultipoleForce_CovalentType.OpenMM_AmoebaMultipoleForce_Covalent15;
import static simtk.openmm.AmoebaOpenMMLibrary.OpenMM_AmoebaMultipoleForce_CovalentType.OpenMM_AmoebaMultipoleForce_PolarizationCovalent11;
import static simtk.openmm.AmoebaOpenMMLibrary.OpenMM_AmoebaMultipoleForce_MultipoleAxisTypes.OpenMM_AmoebaMultipoleForce_Bisector;
import static simtk.openmm.AmoebaOpenMMLibrary.OpenMM_AmoebaMultipoleForce_MultipoleAxisTypes.OpenMM_AmoebaMultipoleForce_NoAxisType;
import static simtk.openmm.AmoebaOpenMMLibrary.OpenMM_AmoebaMultipoleForce_MultipoleAxisTypes.OpenMM_AmoebaMultipoleForce_ThreeFold;
import static simtk.openmm.AmoebaOpenMMLibrary.OpenMM_AmoebaMultipoleForce_MultipoleAxisTypes.OpenMM_AmoebaMultipoleForce_ZBisect;
import static simtk.openmm.AmoebaOpenMMLibrary.OpenMM_AmoebaMultipoleForce_MultipoleAxisTypes.OpenMM_AmoebaMultipoleForce_ZOnly;
import static simtk.openmm.AmoebaOpenMMLibrary.OpenMM_AmoebaMultipoleForce_MultipoleAxisTypes.OpenMM_AmoebaMultipoleForce_ZThenX;
import static simtk.openmm.AmoebaOpenMMLibrary.OpenMM_AmoebaMultipoleForce_NonbondedMethod.OpenMM_AmoebaMultipoleForce_NoCutoff;
import static simtk.openmm.AmoebaOpenMMLibrary.OpenMM_AmoebaMultipoleForce_NonbondedMethod.OpenMM_AmoebaMultipoleForce_PME;
import static simtk.openmm.AmoebaOpenMMLibrary.OpenMM_AmoebaMultipoleForce_PolarizationType.OpenMM_AmoebaMultipoleForce_Direct;
import static simtk.openmm.AmoebaOpenMMLibrary.OpenMM_AmoebaMultipoleForce_PolarizationType.OpenMM_AmoebaMultipoleForce_Extrapolated;
import static simtk.openmm.AmoebaOpenMMLibrary.OpenMM_AmoebaMultipoleForce_PolarizationType.OpenMM_AmoebaMultipoleForce_Mutual;
import static simtk.openmm.AmoebaOpenMMLibrary.OpenMM_AmoebaMultipoleForce_addMultipole;
import static simtk.openmm.AmoebaOpenMMLibrary.OpenMM_AmoebaMultipoleForce_create;
import static simtk.openmm.AmoebaOpenMMLibrary.OpenMM_AmoebaMultipoleForce_setAEwald;
import static simtk.openmm.AmoebaOpenMMLibrary.OpenMM_AmoebaMultipoleForce_setCovalentMap;
import static simtk.openmm.AmoebaOpenMMLibrary.OpenMM_AmoebaMultipoleForce_setCutoffDistance;
import static simtk.openmm.AmoebaOpenMMLibrary.OpenMM_AmoebaMultipoleForce_setEwaldErrorTolerance;
import static simtk.openmm.AmoebaOpenMMLibrary.OpenMM_AmoebaMultipoleForce_setExtrapolationCoefficients;
import static simtk.openmm.AmoebaOpenMMLibrary.OpenMM_AmoebaMultipoleForce_setMultipoleParameters;
import static simtk.openmm.AmoebaOpenMMLibrary.OpenMM_AmoebaMultipoleForce_setMutualInducedMaxIterations;
import static simtk.openmm.AmoebaOpenMMLibrary.OpenMM_AmoebaMultipoleForce_setMutualInducedTargetEpsilon;
import static simtk.openmm.AmoebaOpenMMLibrary.OpenMM_AmoebaMultipoleForce_setNonbondedMethod;
import static simtk.openmm.AmoebaOpenMMLibrary.OpenMM_AmoebaMultipoleForce_setPmeGridDimensions;
import static simtk.openmm.AmoebaOpenMMLibrary.OpenMM_AmoebaMultipoleForce_setPolarizationType;
import static simtk.openmm.AmoebaOpenMMLibrary.OpenMM_AmoebaMultipoleForce_updateParametersInContext;
import static simtk.openmm.AmoebaOpenMMLibrary.OpenMM_AmoebaOutOfPlaneBendForce_addOutOfPlaneBend;
import static simtk.openmm.AmoebaOpenMMLibrary.OpenMM_AmoebaOutOfPlaneBendForce_create;
import static simtk.openmm.AmoebaOpenMMLibrary.OpenMM_AmoebaOutOfPlaneBendForce_setAmoebaGlobalOutOfPlaneBendCubic;
import static simtk.openmm.AmoebaOpenMMLibrary.OpenMM_AmoebaOutOfPlaneBendForce_setAmoebaGlobalOutOfPlaneBendPentic;
import static simtk.openmm.AmoebaOpenMMLibrary.OpenMM_AmoebaOutOfPlaneBendForce_setAmoebaGlobalOutOfPlaneBendQuartic;
import static simtk.openmm.AmoebaOpenMMLibrary.OpenMM_AmoebaOutOfPlaneBendForce_setAmoebaGlobalOutOfPlaneBendSextic;
import static simtk.openmm.AmoebaOpenMMLibrary.OpenMM_AmoebaPiTorsionForce_addPiTorsion;
import static simtk.openmm.AmoebaOpenMMLibrary.OpenMM_AmoebaPiTorsionForce_create;
import static simtk.openmm.AmoebaOpenMMLibrary.OpenMM_AmoebaStretchBendForce_addStretchBend;
import static simtk.openmm.AmoebaOpenMMLibrary.OpenMM_AmoebaStretchBendForce_create;
import static simtk.openmm.AmoebaOpenMMLibrary.OpenMM_AmoebaTorsionTorsionForce_addTorsionTorsion;
import static simtk.openmm.AmoebaOpenMMLibrary.OpenMM_AmoebaTorsionTorsionForce_create;
import static simtk.openmm.AmoebaOpenMMLibrary.OpenMM_AmoebaTorsionTorsionForce_setTorsionTorsionGrid;
import static simtk.openmm.AmoebaOpenMMLibrary.OpenMM_AmoebaVdwForce_addParticle;
import static simtk.openmm.AmoebaOpenMMLibrary.OpenMM_AmoebaVdwForce_create;
import static simtk.openmm.AmoebaOpenMMLibrary.OpenMM_AmoebaVdwForce_setCutoffDistance;
import static simtk.openmm.AmoebaOpenMMLibrary.OpenMM_AmoebaVdwForce_setNonbondedMethod;
import static simtk.openmm.AmoebaOpenMMLibrary.OpenMM_AmoebaVdwForce_setParticleExclusions;
import static simtk.openmm.AmoebaOpenMMLibrary.OpenMM_AmoebaVdwForce_setParticleParameters;
import static simtk.openmm.AmoebaOpenMMLibrary.OpenMM_AmoebaVdwForce_setUseDispersionCorrection;
import static simtk.openmm.AmoebaOpenMMLibrary.OpenMM_AmoebaVdwForce_updateParametersInContext;
import static simtk.openmm.AmoebaOpenMMLibrary.OpenMM_AmoebaWcaDispersionForce_addParticle;
import static simtk.openmm.AmoebaOpenMMLibrary.OpenMM_AmoebaWcaDispersionForce_create;
import static simtk.openmm.AmoebaOpenMMLibrary.OpenMM_AmoebaWcaDispersionForce_setAwater;
import static simtk.openmm.AmoebaOpenMMLibrary.OpenMM_AmoebaWcaDispersionForce_setDispoff;
import static simtk.openmm.AmoebaOpenMMLibrary.OpenMM_AmoebaWcaDispersionForce_setEpsh;
import static simtk.openmm.AmoebaOpenMMLibrary.OpenMM_AmoebaWcaDispersionForce_setEpso;
import static simtk.openmm.AmoebaOpenMMLibrary.OpenMM_AmoebaWcaDispersionForce_setParticleParameters;
import static simtk.openmm.AmoebaOpenMMLibrary.OpenMM_AmoebaWcaDispersionForce_setRminh;
import static simtk.openmm.AmoebaOpenMMLibrary.OpenMM_AmoebaWcaDispersionForce_setRmino;
import static simtk.openmm.AmoebaOpenMMLibrary.OpenMM_AmoebaWcaDispersionForce_setShctd;
import static simtk.openmm.AmoebaOpenMMLibrary.OpenMM_AmoebaWcaDispersionForce_setSlevy;
import static simtk.openmm.AmoebaOpenMMLibrary.OpenMM_AmoebaWcaDispersionForce_updateParametersInContext;
import static simtk.openmm.AmoebaOpenMMLibrary.OpenMM_AngstromsPerNm;
import static simtk.openmm.AmoebaOpenMMLibrary.OpenMM_KJPerKcal;
import static simtk.openmm.AmoebaOpenMMLibrary.OpenMM_KcalPerKJ;
import static simtk.openmm.AmoebaOpenMMLibrary.OpenMM_NmPerAngstrom;
import static simtk.openmm.AmoebaOpenMMLibrary.OpenMM_RadiansPerDegree;
import static simtk.openmm.OpenMMLibrary.OpenMM_BondArray_append;
import static simtk.openmm.OpenMMLibrary.OpenMM_BondArray_create;
import static simtk.openmm.OpenMMLibrary.OpenMM_BondArray_destroy;
import static simtk.openmm.OpenMMLibrary.OpenMM_Boolean.OpenMM_False;
import static simtk.openmm.OpenMMLibrary.OpenMM_Boolean.OpenMM_True;
import static simtk.openmm.OpenMMLibrary.OpenMM_CMMotionRemover_create;
import static simtk.openmm.OpenMMLibrary.OpenMM_Context_create_2;
import static simtk.openmm.OpenMMLibrary.OpenMM_Context_destroy;
import static simtk.openmm.OpenMMLibrary.OpenMM_Context_getState;
import static simtk.openmm.OpenMMLibrary.OpenMM_Context_setPositions;
import static simtk.openmm.OpenMMLibrary.OpenMM_Context_setVelocities;
import static simtk.openmm.OpenMMLibrary.OpenMM_CustomExternalForce_addGlobalParameter;
import static simtk.openmm.OpenMMLibrary.OpenMM_CustomExternalForce_addParticle;
import static simtk.openmm.OpenMMLibrary.OpenMM_CustomExternalForce_addPerParticleParameter;
import static simtk.openmm.OpenMMLibrary.OpenMM_CustomExternalForce_create;
import static simtk.openmm.OpenMMLibrary.OpenMM_CustomGBForce_ComputationType.OpenMM_CustomGBForce_ParticlePair;
import static simtk.openmm.OpenMMLibrary.OpenMM_CustomGBForce_ComputationType.OpenMM_CustomGBForce_ParticlePairNoExclusions;
import static simtk.openmm.OpenMMLibrary.OpenMM_CustomGBForce_ComputationType.OpenMM_CustomGBForce_SingleParticle;
import static simtk.openmm.OpenMMLibrary.OpenMM_CustomGBForce_addComputedValue;
import static simtk.openmm.OpenMMLibrary.OpenMM_CustomGBForce_addEnergyTerm;
import static simtk.openmm.OpenMMLibrary.OpenMM_CustomGBForce_addGlobalParameter;
import static simtk.openmm.OpenMMLibrary.OpenMM_CustomGBForce_addParticle;
import static simtk.openmm.OpenMMLibrary.OpenMM_CustomGBForce_addPerParticleParameter;
import static simtk.openmm.OpenMMLibrary.OpenMM_CustomGBForce_create;
import static simtk.openmm.OpenMMLibrary.OpenMM_CustomGBForce_setCutoffDistance;
import static simtk.openmm.OpenMMLibrary.OpenMM_CustomGBForce_setParticleParameters;
import static simtk.openmm.OpenMMLibrary.OpenMM_CustomGBForce_updateParametersInContext;
import static simtk.openmm.OpenMMLibrary.OpenMM_CustomNonbondedForce_addGlobalParameter;
import static simtk.openmm.OpenMMLibrary.OpenMM_CustomNonbondedForce_addPerParticleParameter;
import static simtk.openmm.OpenMMLibrary.OpenMM_CustomNonbondedForce_addParticle;
import static simtk.openmm.OpenMMLibrary.OpenMM_CustomNonbondedForce_addInteractionGroup;
import static simtk.openmm.OpenMMLibrary.OpenMM_CustomNonbondedForce_create;
import static simtk.openmm.OpenMMLibrary.OpenMM_DoubleArray_append;
import static simtk.openmm.OpenMMLibrary.OpenMM_DoubleArray_create;
import static simtk.openmm.OpenMMLibrary.OpenMM_DoubleArray_destroy;
import static simtk.openmm.OpenMMLibrary.OpenMM_DoubleArray_resize;
import static simtk.openmm.OpenMMLibrary.OpenMM_DoubleArray_set;
import static simtk.openmm.OpenMMLibrary.OpenMM_Force_setForceGroup;
import static simtk.openmm.OpenMMLibrary.OpenMM_HarmonicBondForce_addBond;
import static simtk.openmm.OpenMMLibrary.OpenMM_HarmonicBondForce_create;
import static simtk.openmm.OpenMMLibrary.OpenMM_IntArray_append;
import static simtk.openmm.OpenMMLibrary.OpenMM_IntArray_create;
import static simtk.openmm.OpenMMLibrary.OpenMM_IntArray_destroy;
import static simtk.openmm.OpenMMLibrary.OpenMM_IntArray_resize;
import static simtk.openmm.OpenMMLibrary.OpenMM_IntArray_set;
import static simtk.openmm.OpenMMLibrary.OpenMM_Integrator_destroy;
import static simtk.openmm.OpenMMLibrary.OpenMM_LangevinIntegrator_create;
import static simtk.openmm.OpenMMLibrary.OpenMM_NonbondedForce_addParticle;
import static simtk.openmm.OpenMMLibrary.OpenMM_NonbondedForce_create;
import static simtk.openmm.OpenMMLibrary.OpenMM_NonbondedForce_createExceptionsFromBonds;
import static simtk.openmm.OpenMMLibrary.OpenMM_NonbondedForce_setCutoffDistance;
import static simtk.openmm.OpenMMLibrary.OpenMM_NonbondedForce_setNonbondedMethod;
import static simtk.openmm.OpenMMLibrary.OpenMM_NonbondedForce_setPMEParameters;
import static simtk.openmm.OpenMMLibrary.OpenMM_NonbondedForce_setParticleParameters;
import static simtk.openmm.OpenMMLibrary.OpenMM_NonbondedForce_getParticleParameters;
import static simtk.openmm.OpenMMLibrary.OpenMM_NonbondedForce_setSwitchingDistance;
import static simtk.openmm.OpenMMLibrary.OpenMM_NonbondedForce_setUseDispersionCorrection;
import static simtk.openmm.OpenMMLibrary.OpenMM_NonbondedForce_setUseSwitchingFunction;
import static simtk.openmm.OpenMMLibrary.OpenMM_NonbondedForce_updateParametersInContext;
import static simtk.openmm.OpenMMLibrary.OpenMM_PeriodicTorsionForce_addTorsion;
import static simtk.openmm.OpenMMLibrary.OpenMM_PeriodicTorsionForce_create;
import static simtk.openmm.OpenMMLibrary.OpenMM_Platform_getDefaultPluginsDirectory;
import static simtk.openmm.OpenMMLibrary.OpenMM_Platform_getNumPlatforms;
import static simtk.openmm.OpenMMLibrary.OpenMM_Platform_getOpenMMVersion;
import static simtk.openmm.OpenMMLibrary.OpenMM_Platform_getPlatformByName;
import static simtk.openmm.OpenMMLibrary.OpenMM_Platform_getPluginLoadFailures;
import static simtk.openmm.OpenMMLibrary.OpenMM_Platform_loadPluginsFromDirectory;
import static simtk.openmm.OpenMMLibrary.OpenMM_Platform_setPropertyDefaultValue;
import static simtk.openmm.OpenMMLibrary.OpenMM_State_DataType.OpenMM_State_Energy;
import static simtk.openmm.OpenMMLibrary.OpenMM_State_DataType.OpenMM_State_Forces;
import static simtk.openmm.OpenMMLibrary.OpenMM_State_DataType.OpenMM_State_Positions;
import static simtk.openmm.OpenMMLibrary.OpenMM_State_destroy;
import static simtk.openmm.OpenMMLibrary.OpenMM_State_getForces;
import static simtk.openmm.OpenMMLibrary.OpenMM_State_getPotentialEnergy;
import static simtk.openmm.OpenMMLibrary.OpenMM_StringArray_destroy;
import static simtk.openmm.OpenMMLibrary.OpenMM_StringArray_get;
import static simtk.openmm.OpenMMLibrary.OpenMM_StringArray_getSize;
import static simtk.openmm.OpenMMLibrary.OpenMM_System_addConstraint;
import static simtk.openmm.OpenMMLibrary.OpenMM_System_addForce;
import static simtk.openmm.OpenMMLibrary.OpenMM_System_addParticle;
import static simtk.openmm.OpenMMLibrary.OpenMM_System_create;
import static simtk.openmm.OpenMMLibrary.OpenMM_System_destroy;
import static simtk.openmm.OpenMMLibrary.OpenMM_System_getNumConstraints;
import static simtk.openmm.OpenMMLibrary.OpenMM_System_setDefaultPeriodicBoxVectors;
import static simtk.openmm.OpenMMLibrary.OpenMM_System_setVirtualSite;
import static simtk.openmm.OpenMMLibrary.OpenMM_TwoParticleAverageSite_create;
import static simtk.openmm.OpenMMLibrary.OpenMM_Vec3Array_append;
import static simtk.openmm.OpenMMLibrary.OpenMM_Vec3Array_create;
import static simtk.openmm.OpenMMLibrary.OpenMM_Vec3Array_get;
import static simtk.openmm.OpenMMLibrary.OpenMM_Vec3Array_resize;
import static simtk.openmm.OpenMMLibrary.OpenMM_VerletIntegrator_create;

import ffx.crystal.Crystal;
import ffx.potential.bonded.Angle;
import ffx.potential.bonded.Atom;
import ffx.potential.bonded.Bond;
import ffx.potential.bonded.ImproperTorsion;
import ffx.potential.bonded.OutOfPlaneBend;
import ffx.potential.bonded.PiOrbitalTorsion;
import ffx.potential.bonded.RestraintBond;
import ffx.potential.bonded.StretchBend;
import ffx.potential.bonded.Torsion;
import ffx.potential.bonded.TorsionTorsion;
import ffx.potential.bonded.UreyBradley;
import ffx.potential.nonbonded.CoordRestraint;
import ffx.potential.nonbonded.GeneralizedKirkwood;
import ffx.potential.nonbonded.GeneralizedKirkwood.NonPolar;
import ffx.potential.nonbonded.NonbondedCutoff;
import ffx.potential.nonbonded.ParticleMeshEwald;
import ffx.potential.nonbonded.ParticleMeshEwald.Polarization;
import ffx.potential.nonbonded.ReciprocalSpace;
import ffx.potential.nonbonded.VanDerWaals;
import ffx.potential.nonbonded.VanDerWaalsForm;
import ffx.potential.parameters.AngleType;
import ffx.potential.parameters.AngleType.AngleFunction;
import ffx.potential.parameters.BondType;
import ffx.potential.parameters.BondType.BondFunction;
import ffx.potential.parameters.ForceField;
import ffx.potential.parameters.ForceField.ForceFieldDouble;
import ffx.potential.parameters.ImproperTorsionType;
import ffx.potential.parameters.MultipoleType;
import ffx.potential.parameters.OutOfPlaneBendType;
import ffx.potential.parameters.PiTorsionType;
import ffx.potential.parameters.PolarizeType;
import ffx.potential.parameters.TorsionTorsionType;
import ffx.potential.parameters.TorsionType;
import ffx.potential.parameters.UreyBradleyType;
import ffx.potential.parameters.VDWType;
import ffx.potential.utils.EnergyException;
import ffx.potential.utils.PotentialsFunctions;
import ffx.potential.utils.PotentialsUtils;
import static ffx.potential.nonbonded.VanDerWaalsForm.EPSILON_RULE.GEOMETRIC;
import static ffx.potential.nonbonded.VanDerWaalsForm.RADIUS_RULE.ARITHMETIC;
import static ffx.potential.nonbonded.VanDerWaalsForm.RADIUS_SIZE.RADIUS;
import static ffx.potential.nonbonded.VanDerWaalsForm.RADIUS_TYPE.R_MIN;
import static ffx.potential.nonbonded.VanDerWaalsForm.VDW_TYPE.LENNARD_JONES;
import ffx.potential.parameters.ForceField.ForceFieldBoolean;
import simtk.openmm.OpenMMLibrary.OpenMM_CustomNonbondedForce_NonbondedMethod;
import static simtk.openmm.OpenMMLibrary.OpenMM_CustomNonbondedForce_addEnergyParameterDerivative;
import static simtk.openmm.OpenMMLibrary.OpenMM_CustomNonbondedForce_setCutoffDistance;
import static simtk.openmm.OpenMMLibrary.OpenMM_CustomNonbondedForce_setNonbondedMethod;
import static simtk.openmm.OpenMMLibrary.OpenMM_CustomNonbondedForce_setSwitchingDistance;
import static simtk.openmm.OpenMMLibrary.OpenMM_CustomNonbondedForce_setUseSwitchingFunction;

/**
 * Compute the potential energy and derivatives using OpenMM.
 *
 * @author Michael J. Schnieders
 * @since 1.0
 */
public class ForceFieldEnergyOpenMM extends ForceFieldEnergy {

    private static final Logger logger = Logger.getLogger(ForceFieldEnergyOpenMM.class.getName());

    /**
     * OpenMM Platform.
     */
    private PointerByReference platform = null;
    /**
     * OpenMM System.
     */
    private PointerByReference system = null;
    /**
     * OpenMM Integrator.
     */
    private PointerByReference integrator = null;
    /**
     * OpenMM Context.
     */
    private PointerByReference context = null;
    /**
     * OpenMM State.
     */
    private PointerByReference state = null;
    /**
     * OpenMM Forces.
     */
    private PointerByReference forces = null;
    /**
     * OpenMM Positions.
     */
    private PointerByReference positions = null;
    /**
     * OpenMM Velocities.
     */
    private PointerByReference velocities = null;
    /**
     * OpenMM center-of-mass motion remover.
     */
    private PointerByReference commRemover = null;
    /**
     * Number of particles.
     */
    private int numParticles = 0;
    /**
     * OpenMM AMOEBA Bond Force.
     */
    private PointerByReference amoebaBondForce = null;
    /**
     * OpenMM AMOEBA Angle Force.
     */
    private PointerByReference amoebaAngleForce = null;
    /**
     * OpenMM AMOEBA In-Plane Angle Force.
     */
    private PointerByReference amoebaInPlaneAngleForce = null;
    /**
     * OpenMM AMOEBA Urey Bradley Force.
     */
    private PointerByReference amoebaUreyBradleyForce = null;
    /**
     * OpenMM AMOEBA Out-of-Plane Bend Force.
     */
    private PointerByReference amoebaOutOfPlaneBendForce = null;
    /**
     * OpenMM AMOEBA Stretch Bend Force.
     */
    private PointerByReference amoebaStretchBendForce = null;
    /**
     * OpenMM AMOEBA Torsion Force.
     */
    private PointerByReference amoebaTorsionForce = null;
    /**
     * OpenMM Improper Torsion Force.
     */
    private PointerByReference amoebaImproperTorsionForce = null;
    /**
     * OpenMM AMOEBA Pi Torsion Force.
     */
    private PointerByReference amoebaPiTorsionForce = null;
    /**
     * OpenMM AMOEBA Torsion Torsion Force.
     */
    private PointerByReference amoebaTorsionTorsionForce = null;
    /**
     * OpenMM AMOEBA van der Waals Force.
     */
    private PointerByReference amoebaVDWForce = null;
    /**
     * OpenMM AMOEBA Multipole Force.
     */
    private PointerByReference amoebaMultipoleForce = null;
    /**
     * OpenMM Generalized Kirkwood Force.
     */
    private PointerByReference amoebaGeneralizedKirkwoodForce = null;
    /**
     * OpenMM AMOEBA WCA Dispersion Force.
     */
    private PointerByReference amoebaWcaDispersionForce = null;
    /**
     * OpenMM Fixed Charge Non-Bonded Force.
     */
    private PointerByReference fixedChargeNonBondedForce = null;
    /**
     * OpenMM Custom GB Force.
     */
    private PointerByReference customGBForce = null;
    /**
     * OpenMM harmonic bond force, used for harmonic bond restraints.
     */
    private PointerByReference harmonicBondForce = null;
    /**
     * Langevin friction coefficient.
     */
    private double frictionCoeff;
    /**
     * Langevin collision frequency.
     */
    private double collisionFreq;
    /**
     * Value of the state variable Lambda.
     */
    private double lambda = 1.0;
    /**
     * Lambda step size for finite difference dU/dL.
     */
    private double fdDLambda = 0.001;
    /**
     * Flag to set water molecule bonds as rigid.
     */
    private boolean rigidHydrogen = false;
    /**
     * Whether to enforce periodic boundary conditions when obtaining new
     * States.
     */
    public final int enforcePBC;
    /**
     * OpenMM thermostat, likely an Andersen thermostat.
     */
    private PointerByReference ommThermostat = null;

    private PointerByReference fixedChargeSoftcore = null;

    private boolean zeroEpsForLambdaAtoms = false;

    private PointerByReference alchemicalAtoms;

    private PointerByReference nonAlchemicalAtoms;

    /**
     * ForceFieldEnergyOpenMM constructor; offloads heavy-duty computation to an
     * OpenMM Platform while keeping track of information locally.
     *
     * @param molecularAssembly Assembly to construct energy for.
     * @param requestedPlatform requested OpenMM platform to be used.
     * @param restraints Harmonic coordinate restraints.
     * @param nThreads Number of threads to use in the super class
     * ForceFieldEnergy instance.
     */
    protected ForceFieldEnergyOpenMM(MolecularAssembly molecularAssembly, Platform requestedPlatform, List<CoordRestraint> restraints, int nThreads) {
        super(molecularAssembly, restraints, nThreads);

        //super.energy(false, true);
        logger.info(" Initializing OpenMM\n");

        loadPlatform(requestedPlatform);

        // Create the OpenMM System
        system = OpenMM_System_create();
        logger.info(" Created OpenMM System");

        ForceField forceField = molecularAssembly.getForceField();

        // Load atoms.
        try {
            addAtoms();
        } catch (Exception e) {
            logger.severe(" Atom without mass encountered.");
        }

        rigidHydrogen = forceField.getBoolean(ForceField.ForceFieldBoolean.RIGID_HYDROGEN, false);

        if (rigidHydrogen) {
            setUpHydrogenConstraints(system);
        }

        // Add Bond Force.
        addBondForce();

        // Add Angle Force.
        addAngleForce();
        addInPlaneAngleForce();

        // Add Stretch-Bend Force.
        addStretchBendForce();

        // Add Urey-Bradley Force.
        addUreyBradleyForce();

        // Out-of Plane Bend Force.
        addOutOfPlaneBendForce();

        // Add Torsion Force.
        addTorsionForce();

        // Add Improper Torsion Force.
        addImproperTorsionForce();

        // Add Pi-Torsion Force.
        addPiTorsionForce();

        // Add Torsion-Torsion Force.
        addTorsionTorsionForce();

        // Add coordinate restraints.
        addHarmonicRestraintForce();

        // Add bond restraints.
        addRestraintBonds();

        VanDerWaals vdW = super.getVdwNode();
        if (vdW != null) {
            VanDerWaalsForm vdwForm = vdW.getVDWForm();
            if (vdwForm.vdwType == LENNARD_JONES) {
                addFixedChargeNonBondedForce();
            } else {
                // Add vdW Force.
                addAmoebaVDWForce();

                // Add Multipole Force.
                addAmoebaMultipoleForce();
            }
        }

        // Set periodic box vectors.
        setDefaultPeriodicBoxVectors();

        frictionCoeff = forceField.getDouble(ForceFieldDouble.FRICTION_COEFF, 91.0);
        collisionFreq = forceField.getDouble(ForceFieldDouble.COLLISION_FREQ, 0.01);

        integrator = OpenMM_VerletIntegrator_create(0.001);

        // Create a context.
        context = OpenMM_Context_create_2(system, integrator, platform);

        // Set initial positions.
        double x[] = new double[numParticles * 3];
        int index = 0;
        Atom atoms[] = molecularAssembly.getAtomArray();
        for (int i = 0; i < numParticles; i++) {
            Atom atom = atoms[i];
            x[index] = atom.getX();
            x[index + 1] = atom.getY();
            x[index + 2] = atom.getZ();
            index += 3;
        }
        setOpenMMPositions(x, numParticles * 3);

        int infoMask = OpenMM_State_Positions;
        infoMask += OpenMM_State_Forces;
        infoMask += OpenMM_State_Energy;

        boolean aperiodic = super.getCrystal().aperiodic();
        boolean pbcEnforced = forceField.getBoolean(ForceField.ForceFieldBoolean.ENFORCE_PBC, !aperiodic);
        enforcePBC = pbcEnforced ? OpenMM_True : OpenMM_False;

        state = OpenMM_Context_getState(context, infoMask, enforcePBC);
        forces = OpenMM_State_getForces(state);
        double openMMPotentialEnergy = OpenMM_State_getPotentialEnergy(state) / OpenMM_KJPerKcal;

        logger.log(Level.INFO, String.format(" OpenMM Energy: %14.10g", openMMPotentialEnergy));
        fdDLambda = forceField.getDouble(ForceFieldDouble.FD_DLAMBDA, 0.001);
        zeroEpsForLambdaAtoms = forceField.getBoolean(ForceFieldBoolean.ZERO_EPS, false);

        OpenMM_State_destroy(state);
    }

    /**
     * Load an OpenMM Platform
     */
    private void loadPlatform(Platform requestedPlatform) {
        // Print out the OpenMM Version.
        Pointer version = OpenMM_Platform_getOpenMMVersion();
        logger.log(Level.INFO, " OpenMM Version: {0}", version.getString(0));

        // Print out the OpenMM plugin directory.
        Pointer pluginDir = OpenMM_Platform_getDefaultPluginsDirectory();
        String pluginDirString = pluginDir.getString(0);
        if (SystemUtils.IS_OS_WINDOWS) {
            pluginDirString = pluginDirString + "/plugins";
        }
        logger.log(Level.INFO, " OpenMM Plugin Dir: {0}", pluginDirString);

        /**
         * Load plugins and print out plugins.
         *
         * Call the method twice to avoid a bug where not all platforms are list
         * after the first call.
         */
        PointerByReference plugins = OpenMM_Platform_loadPluginsFromDirectory(pluginDirString);
        OpenMM_StringArray_destroy(plugins);

        plugins = OpenMM_Platform_loadPluginsFromDirectory(pluginDirString);
        int numPlugins = OpenMM_StringArray_getSize(plugins);

        logger.log(Level.INFO, " Number of OpenMM Plugins: {0}", numPlugins);
        boolean cuda = false;
        for (int i = 0; i < numPlugins; i++) {
            String pluginString = stringFromArray(plugins, i);
            logger.log(Level.INFO, "  Plugin: {0}", pluginString);
            if (pluginString.toUpperCase().contains("AMOEBACUDA")) {
                cuda = true;
            }
        }
        OpenMM_StringArray_destroy(plugins);

        /**
         * Extra logging to print out plugins that failed to load.
         */
        if (logger.isLoggable(Level.INFO)) {
            PointerByReference pluginFailers = OpenMM_Platform_getPluginLoadFailures();
            int numFailures = OpenMM_StringArray_getSize(pluginFailers);
            for (int i = 0; i < numFailures; i++) {
                String pluginString = stringFromArray(pluginFailers, i);
                logger.log(Level.INFO, " Plugin load failure: {0}", pluginString);
            }
            OpenMM_StringArray_destroy(pluginFailers);
        }

        int numPlatforms = OpenMM_Platform_getNumPlatforms();
        logger.log(Level.INFO, " Number of OpenMM Platforms: {0}", numPlatforms);

        /**
         * for (int i = 0; i < numPlatforms; i++) { PointerByReference
         * currentPlatform = OpenMM_Platform_getPlatform(i); Pointer
         * platformName = OpenMM_Platform_getName(currentPlatform);
         * logger.log(Level.INFO, " Platform: {0}", platformName.getString(0));
         * OpenMM_Platform_destroy(currentPlatform); }
         */
        String defaultPrecision = "mixed";
        String precision = molecularAssembly.getForceField().getString(ForceField.ForceFieldString.PRECISION, defaultPrecision).toLowerCase();
        precision = precision.replace("-precision", "");
        switch (precision) {
            case "double":
            case "mixed":
            case "single":
                logger.info(String.format(" Using precision level %s", precision));
                break;
            default:
                logger.info(String.format(" Could not interpret precision level %s, defaulting to %s", precision, defaultPrecision));
                precision = defaultPrecision;
                break;
        }

        Comm world = Comm.world();
        int size = world.size();
        int defDeviceIndex = 0;
        if (size > 1) {
            int rank = world.rank();
            CompositeConfiguration props = molecularAssembly.getProperties();
            // 0/no-arg would indicate "just put everything on device specified by CUDA_DEVICE".
            // TODO: Get the number of CUDA devices from the CUDA API as the alternate default.
            int numCudaDevices = props.getInt("numCudaDevices", 0);
            if (numCudaDevices > 0) {
                defDeviceIndex = rank % numCudaDevices;
                logger.info(String.format(" Placing energy from rank %d on device %d", rank, defDeviceIndex));
            }
        }

        int deviceID = molecularAssembly.getForceField().getInteger(ForceField.ForceFieldInteger.CUDA_DEVICE, defDeviceIndex);
        String deviceIDString = Integer.toString(deviceID);

        if (cuda && requestedPlatform != Platform.OMM_REF) {
            platform = OpenMM_Platform_getPlatformByName("CUDA");

            OpenMM_Platform_setPropertyDefaultValue(platform, pointerForString("CudaDeviceIndex"), pointerForString(deviceIDString));

            OpenMM_Platform_setPropertyDefaultValue(platform, pointerForString("Precision"), pointerForString(precision));

            logger.info(String.format(" Selected OpenMM AMOEBA CUDA Platform (Device ID: %d)", deviceID));
        } else {
            platform = OpenMM_Platform_getPlatformByName("Reference");
            logger.info(" Selected OpenMM AMOEBA Reference Platform");
        }
    }

    /**
     * Create a JNA Pointer to a String.
     *
     * @param string WARNING: assumes ascii-only string
     * @return pointer.
     */
    private Pointer pointerForString(String string) {
        Pointer pointer = new Memory(string.length() + 1);
        pointer.setString(0, string);
        return pointer;
    }

    /**
     * Returns the platform array as a String
     *
     * @param stringArray
     * @param i
     * @return String
     */
    private String stringFromArray(PointerByReference stringArray, int i) {
        Pointer platformPtr = OpenMM_StringArray_get(stringArray, i);
        if (platformPtr == null) {
            return null;
        }
        return platformPtr.getString(0);
    }

    @Override
    public void destroy() throws Exception {
        super.destroy();
        freeOpenMM();
        logger.info(" Destroyed the Context, Integrator, and OpenMMSystem.");
    }

    @Override
    public void finalize() throws Throwable {
        // Safer to leave super.finalize() in, even though right now that calls Object.finalize().
        logger.info(" ForceFieldEnergyOpenMM instance is being finalized.");
        super.finalize();
        if (destroyed) {
            logger.info(String.format(" Finalize called on a destroyed OpenMM ForceFieldEnergy %s", this.toString()));
        } else {
            destroy();
        }
    }

    /**
     * Destroys pointer references to Context, Integrator and System to free up
     * memory.
     */
    private void freeOpenMM() {
        if (context != null) {
            OpenMM_Context_destroy(context);
            context = null;
        }
        if (integrator != null) {
            OpenMM_Integrator_destroy(integrator);
            integrator = null;
        }
        if (system != null) {
            OpenMM_System_destroy(system);
            system = null;
        }
    }

    /**
     * Adds atoms from the molecular assembly to the OpenMM System and reports
     * to the user the number of particles added.
     */
    private void addAtoms() throws Exception {
        Atom[] atoms = molecularAssembly.getAtomArray();
        int nAtoms = atoms.length;
        numParticles = 0;
        for (int i = 0; i < nAtoms; i++) {
            Atom atom = atoms[i];
            OpenMM_System_addParticle(system, atom.getMass());
            if (atom.getMass() <= 0.0) {
                throw new Exception(" Atom without mass greater than 0.");
            }
            numParticles++;
        }
        logger.log(Level.INFO, " Added particles ({0})", nAtoms);
    }

    /**
     * Adds a center-of-mass motion remover to the Potential. Not advised for
     * anything not running MD using the OpenMM library (i.e.
     * OpenMMMolecularDynamics). Has caused bugs with the FFX MD class.
     */
    public void addCOMMRemover() {
        addCOMMRemover(false);
    }

    /**
     * Adds a center-of-mass motion remover to the Potential. Not advised for
     * anything not running MD using the OpenMM library (i.e.
     * OpenMMMolecularDynamics). Has caused bugs with the FFX MD class.
     *
     * @param addIfDuplicate Add a CCOM remover even if it already exists
     */
    public void addCOMMRemover(boolean addIfDuplicate) {
        if (commRemover == null || addIfDuplicate) {
            if (commRemover != null) {
                logger.warning(" Adding a second center-of-mass remover; this is probably incorrect!");
            }
            int frequency = 100;
            commRemover = OpenMM_CMMotionRemover_create(frequency);
            OpenMM_System_addForce(system, commRemover);
            logger.log(Level.INFO, " Added center of mass motion remover (frequency: {0})", frequency);
        } else {
            logger.warning(" Attempted to add a second center-of-mass motion remover when one already exists!");
        }
    }

    /**
     * Add an Andersen thermostat to the system.
     *
     * @param targetTemp Target temperature in Kelvins.
     */
    public void addAndersenThermostat(double targetTemp) {
        addAndersenThermostat(targetTemp, collisionFreq);
    }

    /**
     * Add an Andersen thermostat to the system.
     *
     * @param targetTemp Target temperature in Kelvins.
     * @param collisionFreq Collision frequency in 1/psec
     */
    public void addAndersenThermostat(double targetTemp, double collisionFreq) {
        if (ommThermostat == null) {
            ommThermostat = OpenMMLibrary.OpenMM_AndersenThermostat_create(targetTemp, collisionFreq);
            OpenMM_System_addForce(system, ommThermostat);
        } else {
            logger.info(" Attempted to add a second thermostat to an OpenMM force field!");
        }
    }

    private void addBondForce() {
        Bond bonds[] = super.getBonds();
        if (bonds == null || bonds.length < 1) {
            return;
        }
        int nBonds = bonds.length;
        amoebaBondForce = OpenMM_AmoebaBondForce_create();
        double kParameterConversion = OpenMM_KJPerKcal / (OpenMM_NmPerAngstrom * OpenMM_NmPerAngstrom);

        for (int i = 0; i < nBonds; i++) {
            Bond bond = bonds[i];
            int i1 = bond.getAtom(0).getXyzIndex() - 1;
            int i2 = bond.getAtom(1).getXyzIndex() - 1;
            BondType bondType = bond.bondType;
            OpenMM_AmoebaBondForce_addBond(amoebaBondForce, i1, i2,
                    bond.bondType.distance * OpenMM_NmPerAngstrom,
                    kParameterConversion * bondType.forceConstant * BondType.units);

        }

        if (bonds[0].bondType.bondFunction == BondFunction.QUARTIC) {
            OpenMM_AmoebaBondForce_setAmoebaGlobalBondCubic(amoebaBondForce,
                    BondType.cubic / OpenMM_NmPerAngstrom);
            OpenMM_AmoebaBondForce_setAmoebaGlobalBondQuartic(amoebaBondForce,
                    BondType.quartic / (OpenMM_NmPerAngstrom * OpenMM_NmPerAngstrom));
        }

        OpenMM_System_addForce(system, amoebaBondForce);
        logger.log(Level.INFO, " Added bonds ({0})", nBonds);
    }

    private void addAngleForce() {
        Angle angles[] = super.getAngles();
        if (angles == null || angles.length < 1) {
            return;
        }
        int nAngles = angles.length;
        List<Angle> normalAngles = new ArrayList<>();
        // Sort all normal angles from in-plane angles
        for (int i = 0; i < nAngles; i++) {
            if (angles[i].getAngleMode() == Angle.AngleMode.NORMAL) {
                normalAngles.add(angles[i]);
            }
        }
        nAngles = normalAngles.size();
        if (nAngles < 1) {
            return;
        }
        amoebaAngleForce = OpenMM_AmoebaAngleForce_create();
        for (int i = 0; i < nAngles; i++) {
            Angle angle = normalAngles.get(i);
            int i1 = angle.getAtom(0).getXyzIndex() - 1;
            int i2 = angle.getAtom(1).getXyzIndex() - 1;
            int i3 = angle.getAtom(2).getXyzIndex() - 1;
            int nh = angle.nh;
            OpenMM_AmoebaAngleForce_addAngle(amoebaAngleForce, i1, i2, i3,
                    angle.angleType.angle[nh], OpenMM_KJPerKcal * AngleType.units * angle.angleType.forceConstant);
        }

        if (angles[0].angleType.angleFunction == AngleFunction.SEXTIC) {
            OpenMM_AmoebaAngleForce_setAmoebaGlobalAngleCubic(amoebaAngleForce, AngleType.cubic);
            OpenMM_AmoebaAngleForce_setAmoebaGlobalAngleQuartic(amoebaAngleForce, AngleType.quartic);
            OpenMM_AmoebaAngleForce_setAmoebaGlobalAnglePentic(amoebaAngleForce, AngleType.quintic);
            OpenMM_AmoebaAngleForce_setAmoebaGlobalAngleSextic(amoebaAngleForce, AngleType.sextic);
        }

        OpenMM_System_addForce(system, amoebaAngleForce);
        logger.log(Level.INFO, " Added angles ({0})", nAngles);
    }

    private void addInPlaneAngleForce() {
        Angle angles[] = super.getAngles();
        if (angles == null || angles.length < 1) {
            return;
        }
        int nAngles = angles.length;
        List<Angle> inPlaneAngles = new ArrayList<>();
        //Sort all in-plane angles from normal angles
        for (int i = 0; i < nAngles; i++) {
            if (angles[i].getAngleMode() == Angle.AngleMode.IN_PLANE) {
                inPlaneAngles.add(angles[i]);
            }
        }
        nAngles = inPlaneAngles.size();
        if (nAngles < 1) {
            return;
        }
        amoebaInPlaneAngleForce = OpenMM_AmoebaInPlaneAngleForce_create();
        for (int i = 0; i < nAngles; i++) {
            Angle angle = inPlaneAngles.get(i);
            int i1 = angle.getAtom(0).getXyzIndex() - 1;
            int i2 = angle.getAtom(1).getXyzIndex() - 1;
            int i3 = angle.getAtom(2).getXyzIndex() - 1;
            int i4 = angle.getAtom4().getXyzIndex() - 1;
            int nh = angle.nh;
            OpenMM_AmoebaInPlaneAngleForce_addAngle(amoebaInPlaneAngleForce, i1, i2, i3, i4,
                    angle.angleType.angle[nh], OpenMM_KJPerKcal * AngleType.units * angle.angleType.forceConstant);
        }
        OpenMM_AmoebaInPlaneAngleForce_setAmoebaGlobalInPlaneAngleCubic(amoebaInPlaneAngleForce, AngleType.cubic);
        OpenMM_AmoebaInPlaneAngleForce_setAmoebaGlobalInPlaneAngleQuartic(amoebaInPlaneAngleForce, AngleType.quartic);
        OpenMM_AmoebaInPlaneAngleForce_setAmoebaGlobalInPlaneAnglePentic(amoebaInPlaneAngleForce, AngleType.quintic);
        OpenMM_AmoebaInPlaneAngleForce_setAmoebaGlobalInPlaneAngleSextic(amoebaInPlaneAngleForce, AngleType.sextic);
        OpenMM_System_addForce(system, amoebaInPlaneAngleForce);
        logger.log(Level.INFO, " Added in-plane angles ({0})", nAngles);
    }

    private void addUreyBradleyForce() {
        UreyBradley ureyBradleys[] = super.getUreyBradleys();
        if (ureyBradleys == null || ureyBradleys.length < 1) {
            return;
        }
        amoebaUreyBradleyForce = OpenMM_AmoebaBondForce_create();
        double kParameterConversion = UreyBradleyType.units * OpenMM_KJPerKcal / (OpenMM_NmPerAngstrom * OpenMM_NmPerAngstrom);
        int nUreys = ureyBradleys.length;
        for (int i = 0; i < nUreys; i++) {
            UreyBradley ureyBradley = ureyBradleys[i];
            int i1 = ureyBradley.getAtom(0).getXyzIndex() - 1;
            int i2 = ureyBradley.getAtom(2).getXyzIndex() - 1;
            UreyBradleyType ureyBradleyType = ureyBradley.ureyBradleyType;
            OpenMM_AmoebaBondForce_addBond(amoebaUreyBradleyForce, i1, i2,
                    ureyBradleyType.distance * OpenMM_NmPerAngstrom,
                    ureyBradleyType.forceConstant * kParameterConversion);
        }

        OpenMM_AmoebaBondForce_setAmoebaGlobalBondCubic(amoebaUreyBradleyForce,
                UreyBradleyType.cubic / OpenMM_NmPerAngstrom);
        OpenMM_AmoebaBondForce_setAmoebaGlobalBondQuartic(amoebaUreyBradleyForce,
                UreyBradleyType.quartic / (OpenMM_NmPerAngstrom * OpenMM_NmPerAngstrom));

        OpenMM_System_addForce(system, amoebaUreyBradleyForce);
        logger.log(Level.INFO, " Added Urey-Bradleys ({0})", nUreys);
    }

    private void addOutOfPlaneBendForce() {
        OutOfPlaneBend outOfPlaneBends[] = super.getOutOfPlaneBends();
        if (outOfPlaneBends == null || outOfPlaneBends.length < 1) {
            return;
        }
        amoebaOutOfPlaneBendForce = OpenMM_AmoebaOutOfPlaneBendForce_create();
        int nOutOfPlaneBends = outOfPlaneBends.length;
        for (int i = 0; i < nOutOfPlaneBends; i++) {
            OutOfPlaneBend outOfPlaneBend = outOfPlaneBends[i];
            int i1 = outOfPlaneBend.getAtom(0).getXyzIndex() - 1;
            int i2 = outOfPlaneBend.getAtom(1).getXyzIndex() - 1;
            int i3 = outOfPlaneBend.getAtom(2).getXyzIndex() - 1;
            int i4 = outOfPlaneBend.getAtom(3).getXyzIndex() - 1;
            OutOfPlaneBendType outOfPlaneBendType = outOfPlaneBend.outOfPlaneBendType;

            OpenMM_AmoebaOutOfPlaneBendForce_addOutOfPlaneBend(amoebaOutOfPlaneBendForce, i1, i2, i3, i4,
                    OpenMM_KJPerKcal * outOfPlaneBendType.forceConstant * OutOfPlaneBendType.units);
        }
        OpenMM_AmoebaOutOfPlaneBendForce_setAmoebaGlobalOutOfPlaneBendCubic(amoebaOutOfPlaneBendForce, OutOfPlaneBendType.cubic);
        OpenMM_AmoebaOutOfPlaneBendForce_setAmoebaGlobalOutOfPlaneBendQuartic(amoebaOutOfPlaneBendForce, OutOfPlaneBendType.quartic);
        OpenMM_AmoebaOutOfPlaneBendForce_setAmoebaGlobalOutOfPlaneBendPentic(amoebaOutOfPlaneBendForce, OutOfPlaneBendType.quintic);
        OpenMM_AmoebaOutOfPlaneBendForce_setAmoebaGlobalOutOfPlaneBendSextic(amoebaOutOfPlaneBendForce, OutOfPlaneBendType.sextic);
        OpenMM_System_addForce(system, amoebaOutOfPlaneBendForce);
        logger.log(Level.INFO, " Added Out of Plane Bends ({0})", nOutOfPlaneBends);
    }

    private void addStretchBendForce() {
        StretchBend stretchBends[] = super.getStretchBends();
        if (stretchBends == null || stretchBends.length < 1) {
            return;
        }
        int nStretchBends = stretchBends.length;
        amoebaStretchBendForce = OpenMM_AmoebaStretchBendForce_create();
        for (int i = 0; i < nStretchBends; i++) {
            StretchBend stretchBend = stretchBends[i];
            int i1 = stretchBend.getAtom(0).getXyzIndex() - 1;
            int i2 = stretchBend.getAtom(1).getXyzIndex() - 1;
            int i3 = stretchBend.getAtom(2).getXyzIndex() - 1;
            double angle = stretchBend.angleEq;
            double beq0 = stretchBend.bond0Eq;
            double beq1 = stretchBend.bond1Eq;
            double fc0 = stretchBend.force0;
            double fc1 = stretchBend.force1;
            OpenMM_AmoebaStretchBendForce_addStretchBend(amoebaStretchBendForce, i1, i2, i3,
                    beq0 * OpenMM_NmPerAngstrom, beq1 * OpenMM_NmPerAngstrom, OpenMM_RadiansPerDegree * angle,
                    (OpenMM_KJPerKcal / OpenMM_NmPerAngstrom) * fc0, (OpenMM_KJPerKcal / OpenMM_NmPerAngstrom) * fc1);

        }
        OpenMM_System_addForce(system, amoebaStretchBendForce);
        logger.log(Level.INFO, " Added Stretch Bends ({0})", nStretchBends);
    }

    private void addTorsionForce() {
        Torsion torsions[] = super.getTorsions();
        if (torsions == null || torsions.length < 1) {
            return;
        }
        int nTorsions = torsions.length;
        amoebaTorsionForce = OpenMM_PeriodicTorsionForce_create();
        for (int i = 0; i < nTorsions; i++) {
            Torsion torsion = torsions[i];
            int a1 = torsion.getAtom(0).getXyzIndex() - 1;
            int a2 = torsion.getAtom(1).getXyzIndex() - 1;
            int a3 = torsion.getAtom(2).getXyzIndex() - 1;
            int a4 = torsion.getAtom(3).getXyzIndex() - 1;
            TorsionType torsionType = torsion.torsionType;
            int nTerms = torsionType.phase.length;
            for (int j = 0; j < nTerms; j++) {
                OpenMM_PeriodicTorsionForce_addTorsion(amoebaTorsionForce,
                        a1, a2, a3, a4, j + 1,
                        torsionType.phase[j] * OpenMM_RadiansPerDegree,
                        OpenMM_KJPerKcal * torsion.units * torsionType.amplitude[j]);
            }
        }

        OpenMM_System_addForce(system, amoebaTorsionForce);
        logger.log(Level.INFO, " Added Torsions ({0})", nTorsions);
    }

    private void addImproperTorsionForce() {
        ImproperTorsion impropers[] = super.getImproperTorsions();
        if (impropers == null || impropers.length < 1) {
            return;
        }
        int nImpropers = impropers.length;
        amoebaImproperTorsionForce = OpenMM_PeriodicTorsionForce_create();

        for (int i = 0; i < nImpropers; i++) {
            ImproperTorsion improperTorsion = impropers[i];
            int a1 = improperTorsion.getAtom(0).getXyzIndex() - 1;
            int a2 = improperTorsion.getAtom(1).getXyzIndex() - 1;
            int a3 = improperTorsion.getAtom(2).getXyzIndex() - 1;
            int a4 = improperTorsion.getAtom(3).getXyzIndex() - 1;
            ImproperTorsionType improperTorsionType = improperTorsion.improperType;
            OpenMM_PeriodicTorsionForce_addTorsion(amoebaImproperTorsionForce,
                    a1, a2, a3, a4, improperTorsionType.periodicity,
                    improperTorsionType.phase * OpenMM_RadiansPerDegree,
                    OpenMM_KJPerKcal * improperTorsion.units
                    * improperTorsion.scaleFactor * improperTorsionType.k);
        }
        OpenMM_System_addForce(system, amoebaImproperTorsionForce);
        logger.log(Level.INFO, " Added improper torsions ({0})", nImpropers);
    }

    private void addPiTorsionForce() {
        PiOrbitalTorsion piOrbitalTorsions[] = super.getPiOrbitalTorsions();
        if (piOrbitalTorsions == null || piOrbitalTorsions.length < 1) {
            return;
        }
        int nPiOrbitalTorsions = piOrbitalTorsions.length;
        amoebaPiTorsionForce = OpenMM_AmoebaPiTorsionForce_create();
        double units = PiTorsionType.units;
        for (int i = 0; i < nPiOrbitalTorsions; i++) {
            PiOrbitalTorsion piOrbitalTorsion = piOrbitalTorsions[i];
            int a1 = piOrbitalTorsion.getAtom(0).getXyzIndex() - 1;
            int a2 = piOrbitalTorsion.getAtom(1).getXyzIndex() - 1;
            int a3 = piOrbitalTorsion.getAtom(2).getXyzIndex() - 1;
            int a4 = piOrbitalTorsion.getAtom(3).getXyzIndex() - 1;
            int a5 = piOrbitalTorsion.getAtom(4).getXyzIndex() - 1;
            int a6 = piOrbitalTorsion.getAtom(5).getXyzIndex() - 1;
            PiTorsionType type = piOrbitalTorsion.piTorsionType;
            OpenMM_AmoebaPiTorsionForce_addPiTorsion(amoebaPiTorsionForce,
                    a1, a2, a3, a4, a5, a6,
                    OpenMM_KJPerKcal * type.forceConstant * units);
        }
        OpenMM_System_addForce(system, amoebaPiTorsionForce);
        logger.log(Level.INFO, " Added Pi-Orbital Torsions ({0})", nPiOrbitalTorsions);
    }

    private void addTorsionTorsionForce() {
        TorsionTorsion torsionTorsions[] = super.getTorsionTorsions();
        if (torsionTorsions == null || torsionTorsions.length < 1) {
            return;
        }
        /**
         * Load the torsion-torsions.
         */

        int nTypes = 0;
        LinkedHashMap<String, TorsionTorsionType> torTorTypes = new LinkedHashMap<>();

        int nTorsionTorsions = torsionTorsions.length;
        amoebaTorsionTorsionForce = OpenMM_AmoebaTorsionTorsionForce_create();
        for (int i = 0; i < nTorsionTorsions; i++) {
            TorsionTorsion torsionTorsion = torsionTorsions[i];
            int ia = torsionTorsion.getAtom(0).getXyzIndex() - 1;
            int ib = torsionTorsion.getAtom(1).getXyzIndex() - 1;
            int ic = torsionTorsion.getAtom(2).getXyzIndex() - 1;
            int id = torsionTorsion.getAtom(3).getXyzIndex() - 1;
            int ie = torsionTorsion.getAtom(4).getXyzIndex() - 1;

            TorsionTorsionType torsionTorsionType = torsionTorsion.torsionTorsionType;
            String key = torsionTorsionType.getKey();
            /**
             * Check if the TorTor parameters have already been added to the
             * Hash.
             */
            int gridIndex = 0;
            if (torTorTypes.containsKey(key)) {
                /**
                 * If the TorTor has been added, get its (ordered) index in the
                 * Hash.
                 */
                int index = 0;
                for (String entry : torTorTypes.keySet()) {
                    if (entry.equalsIgnoreCase(key)) {
                        gridIndex = index;
                        break;
                    } else {
                        index++;
                    }
                }
            } else {
                /**
                 * Add the new TorTor.
                 */
                torTorTypes.put(key, torsionTorsionType);
                gridIndex = nTypes;
                nTypes++;
            }

            Atom atom = torsionTorsion.getChiralAtom();
            int iChiral = -1;
            if (atom != null) {
                iChiral = atom.getXyzIndex() - 1;
            }
            OpenMM_AmoebaTorsionTorsionForce_addTorsionTorsion(amoebaTorsionTorsionForce,
                    ia, ib, ic, id, ie, iChiral, gridIndex);
        }
        /**
         * Load the Torsion-Torsion parameters.
         */
        PointerByReference values = OpenMM_DoubleArray_create(6);
        int gridIndex = 0;
        for (String key : torTorTypes.keySet()) {
            TorsionTorsionType torTorType = torTorTypes.get(key);
            int nx = torTorType.nx;
            int ny = torTorType.ny;
            double tx[] = torTorType.tx;
            double ty[] = torTorType.ty;
            double f[] = torTorType.energy;
            double dx[] = torTorType.dx;
            double dy[] = torTorType.dy;
            double dxy[] = torTorType.dxy;
            /**
             * Create the 3D grid.
             */
            PointerByReference grid3D = OpenMM_3D_DoubleArray_create(nx, ny, 6);
            int xIndex = 0;
            int yIndex = 0;
            for (int j = 0; j < nx * ny; j++) {
                int addIndex = 0;
                OpenMM_DoubleArray_set(values, addIndex++, tx[xIndex]);
                OpenMM_DoubleArray_set(values, addIndex++, ty[yIndex]);
                OpenMM_DoubleArray_set(values, addIndex++, OpenMM_KJPerKcal * f[j]);
                OpenMM_DoubleArray_set(values, addIndex++, OpenMM_KJPerKcal * dx[j]);
                OpenMM_DoubleArray_set(values, addIndex++, OpenMM_KJPerKcal * dy[j]);
                OpenMM_DoubleArray_set(values, addIndex++, OpenMM_KJPerKcal * dxy[j]);
                OpenMM_3D_DoubleArray_set(grid3D, yIndex, xIndex, values);
                xIndex++;
                if (xIndex == nx) {
                    xIndex = 0;
                    yIndex++;
                }
            }
            OpenMM_AmoebaTorsionTorsionForce_setTorsionTorsionGrid(amoebaTorsionTorsionForce, gridIndex++, grid3D);
            OpenMM_3D_DoubleArray_destroy(grid3D);
        }
        OpenMM_DoubleArray_destroy(values);
        OpenMM_System_addForce(system, amoebaTorsionTorsionForce);
        logger.log(Level.INFO, " Added Torsion-Torsions ({0})", nTorsionTorsions);
    }

    /**
     * Uses arithmetic mean to define sigma and geometric mean for epsilon.
     */
    private void addFixedChargeNonBondedForce() {
        VanDerWaals vdW = super.getVdwNode();
        if (vdW == null) {
            return;
        }
        /**
         * Only 6-12 LJ with arithmetic mean to define sigma and geometric mean
         * for epsilon is supported.
         */
        VanDerWaalsForm vdwForm = vdW.getVDWForm();
        if (vdwForm.vdwType != LENNARD_JONES
                || vdwForm.radiusRule != ARITHMETIC
                || vdwForm.epsilonRule != GEOMETRIC) {
            logger.log(Level.SEVERE, String.format(" Unsuppporterd van der Waals functional form."));
            return;
        }

        fixedChargeNonBondedForce = OpenMM_NonbondedForce_create();

        /**
         * OpenMM vdW force requires a diameter (i.e. not radius).
         */
        double radScale = 1.0;
        if (vdwForm.radiusSize == RADIUS) {
            radScale = 2.0;
        }
        /**
         * OpenMM vdw force requires atomic sigma values (i.e. not r-min).
         */
        if (vdwForm.radiusType == R_MIN) {
            radScale /= 1.122462048309372981;
        }

        /**
         * Add particles.
         */
        Atom[] atoms = molecularAssembly.getAtomArray();
        int nAtoms = atoms.length;
        for (int i = 0; i < nAtoms; i++) {
            Atom atom = atoms[i];
            double charge = 0.0;
            MultipoleType multipoleType = atom.getMultipoleType();
            if (multipoleType != null) {
                charge = multipoleType.charge;
            }
            VDWType vdwType = atom.getVDWType();
            double sigma = OpenMM_NmPerAngstrom * vdwType.radius * radScale;
            double eps = OpenMM_KJPerKcal * vdwType.wellDepth;

            double useFactor = 1.0;
            if (!atoms[i].getUse() || !atoms[i].getElectrostatics()) {
                useFactor = 0.0;
            }

            double lambdaScale = lambda; // Should be 1.0 at this point.
            if (!atom.applyLambda()) {
                lambdaScale = 1.0;
            }

            useFactor *= lambdaScale;

            OpenMM_NonbondedForce_addParticle(fixedChargeNonBondedForce, charge * useFactor, sigma, eps);
        }
        /**
         * Define 1-4 scale factors.
         */
        double lj14Scale = vdwForm.getScale14();
        double coulomb14Scale = 1.0 / 1.2;

        ParticleMeshEwald pme = super.getPmeNode();
        Bond bonds[] = super.getBonds();
        if (bonds != null && bonds.length > 0) {
            int nBonds = bonds.length;
            PointerByReference bondArray;
            bondArray = OpenMM_BondArray_create(0);
            for (int i = 0; i < nBonds; i++) {
                Bond bond = bonds[i];
                int i1 = bond.getAtom(0).getXyzIndex() - 1;
                int i2 = bond.getAtom(1).getXyzIndex() - 1;
                OpenMM_BondArray_append(bondArray, i1, i2);
            }
            if (pme != null) {
                coulomb14Scale = pme.getScale14();
            }
            OpenMM_NonbondedForce_createExceptionsFromBonds(fixedChargeNonBondedForce, bondArray, coulomb14Scale, lj14Scale);
            OpenMM_BondArray_destroy(bondArray);
        }

        Crystal crystal = super.getCrystal();
        if (crystal.aperiodic()) {
            OpenMM_NonbondedForce_setNonbondedMethod(fixedChargeNonBondedForce,
                    OpenMM_NonbondedForce_NonbondedMethod.OpenMM_NonbondedForce_NoCutoff);
        } else {
            OpenMM_NonbondedForce_setNonbondedMethod(fixedChargeNonBondedForce,
                    OpenMM_NonbondedForce_NonbondedMethod.OpenMM_NonbondedForce_PME);

            if (pme != null) {
                // Units of the Ewald coefficient are A^-1; Multiply by AngstromsPerNM to convert to (Nm^-1).
                double aEwald = OpenMM_AngstromsPerNm * pme.getEwaldCoefficient();
                int nx = pme.getReciprocalSpace().getXDim();
                int ny = pme.getReciprocalSpace().getYDim();
                int nz = pme.getReciprocalSpace().getZDim();
                OpenMM_NonbondedForce_setPMEParameters(fixedChargeNonBondedForce, aEwald, nx, ny, nz);
            }
        }

        NonbondedCutoff nonbondedCutoff = vdW.getNonbondedCutoff();
        double off = nonbondedCutoff.off;
        double cut = nonbondedCutoff.cut;
        OpenMM_NonbondedForce_setCutoffDistance(fixedChargeNonBondedForce, OpenMM_NmPerAngstrom * off);

        OpenMM_NonbondedForce_setUseSwitchingFunction(fixedChargeNonBondedForce, OpenMM_True);
        if (cut == off) {
            logger.warning(" OpenMM does not properly handle cutoffs where cut == off!");
            if (cut == Double.MAX_VALUE || cut == Double.POSITIVE_INFINITY) {
                logger.info(" Detected infinite or max-value cutoff; setting cut to 1E+40 for OpenMM.");
                cut = 1E40;
            } else {
                logger.info(String.format(" Detected cut %8.4g == off %8.4g; scaling cut to 0.99 of off for OpenMM.", cut, off));
                cut *= 0.99;
            }
        }
        OpenMM_NonbondedForce_setSwitchingDistance(fixedChargeNonBondedForce, OpenMM_NmPerAngstrom * cut);

        OpenMM_NonbondedForce_setUseDispersionCorrection(fixedChargeNonBondedForce, OpenMM_False);

        OpenMM_Force_setForceGroup(fixedChargeNonBondedForce, 1);
        OpenMM_System_addForce(system, fixedChargeNonBondedForce);
        logger.log(Level.INFO, String.format(" Added fixed charge non-bonded force."));

        GeneralizedKirkwood gk = super.getGK();
        if (gk != null) {
            addCustomGBForce();
        }
    }

    private void addCustomGBForce() {
        GeneralizedKirkwood gk = super.getGK();
        if (gk == null) {
            return;
        }

        customGBForce = OpenMM_CustomGBForce_create();
        OpenMM_CustomGBForce_addPerParticleParameter(customGBForce, "q");
        OpenMM_CustomGBForce_addPerParticleParameter(customGBForce, "radius");
        OpenMM_CustomGBForce_addPerParticleParameter(customGBForce, "scale");
        OpenMM_CustomGBForce_addGlobalParameter(customGBForce, "solventDielectric", 78.3);
        OpenMM_CustomGBForce_addGlobalParameter(customGBForce, "soluteDielectric", 1.0);
        OpenMM_CustomGBForce_addGlobalParameter(customGBForce, "dOffset", gk.getDielecOffset() * OpenMM_NmPerAngstrom); // Factor of 0.1 for Ang to nm.
        OpenMM_CustomGBForce_addComputedValue(customGBForce, "I",
                // "step(r+sr2-or1)*0.5*(1/L-1/U+0.25*(1/U^2-1/L^2)*(r-sr2*sr2/r)+0.5*log(L/U)/r+C);"
                // "step(r+sr2-or1)*0.5*((1/L^3-1/U^3)/3+(1/U^4-1/L^4)/8*(r-sr2*sr2/r)+0.25*(1/U^2-1/L^2)/r+C);"
                "0.5*((1/L^3-1/U^3)/3.0+(1/U^4-1/L^4)/8.0*(r-sr2*sr2/r)+0.25*(1/U^2-1/L^2)/r+C);"
                + "U=r+sr2;"
                // + "C=2*(1/or1-1/L)*step(sr2-r-or1);"
                + "C=2/3*(1/or1^3-1/L^3)*step(sr2-r-or1);"
                // + "L=step(or1-D)*or1 + (1-step(or1-D))*D;"
                // + "D=step(r-sr2)*(r-sr2) + (1-step(r-sr2))*(sr2-r);"
                + "L = step(sr2 - r1r)*sr2mr + (1 - step(sr2 - r1r))*L;"
                + "sr2mr = sr2 - r;"
                + "r1r = radius1 + r;"
                + "L = step(r1sr2 - r)*radius1 + (1 - step(r1sr2 - r))*L;"
                + "r1sr2 = radius1 + sr2;"
                + "L = r - sr2;"
                + "sr2 = scale2 * radius2;"
                + "or1 = radius1; or2 = radius2",
                OpenMM_CustomGBForce_ParticlePairNoExclusions);

        OpenMM_CustomGBForce_addComputedValue(customGBForce, "B",
                // "1/(1/or-tanh(1*psi-0.8*psi^2+4.85*psi^3)/radius);"
                // "psi=I*or; or=radius-0.009"
                "step(BB-radius)*BB + (1 - step(BB-radius))*radius;"
                + "BB = 1 / ( (3.0*III)^(1.0/3.0) );"
                + "III = step(II)*II + (1 - step(II))*1.0e-9/3.0;"
                + "II = maxI - I;"
                + "maxI = 1/(3.0*radius^3)",
                OpenMM_CustomGBForce_SingleParticle);

        double sTens = gk.getSurfaceTension();
        logger.info(String.format(" FFX surface tension: %9.5g kcal/mol/Ang^2", sTens));
        sTens *= OpenMM_KJPerKcal;
        sTens *= 100.0; // 100 square Angstroms per square nanometer.
        logger.info(String.format(" OpenMM surface tension: %9.5g kJ/mol/nm^2", sTens));
        String surfaceTension = Double.toString(sTens);

        OpenMM_CustomGBForce_addEnergyTerm(customGBForce,
                surfaceTension
                + "*(radius+0.14+dOffset)^2*((radius+dOffset)/B)^6/6-0.5*138.935456*(1/soluteDielectric-1/solventDielectric)*q^2/B",
                OpenMM_CustomGBForce_SingleParticle);

        /**
         * Particle pair term is the generalized Born cross term.
         */
        OpenMM_CustomGBForce_addEnergyTerm(customGBForce,
                "-138.935456*(1/soluteDielectric-1/solventDielectric)*q1*q2/f;"
                + "f=sqrt(r^2+B1*B2*exp(-r^2/(2.455*B1*B2)))",
                OpenMM_CustomGBForce_ParticlePair);

        double baseRadii[] = gk.getBaseRadii();
        double overlapScale[] = gk.getOverlapScale();
        Atom[] atoms = molecularAssembly.getAtomArray();
        int nAtoms = atoms.length;
        PointerByReference doubleArray = OpenMM_DoubleArray_create(0);
        for (int i = 0; i < nAtoms; i++) {
            MultipoleType multipoleType = atoms[i].getMultipoleType();
            OpenMM_DoubleArray_append(doubleArray, multipoleType.charge);
            OpenMM_DoubleArray_append(doubleArray, OpenMM_NmPerAngstrom * baseRadii[i]);
            OpenMM_DoubleArray_append(doubleArray, overlapScale[i]);
            OpenMM_CustomGBForce_addParticle(customGBForce, doubleArray);
            OpenMM_DoubleArray_resize(doubleArray, 0);
        }
        OpenMM_DoubleArray_destroy(doubleArray);

        double cut = gk.getCutoff();
        OpenMM_CustomGBForce_setCutoffDistance(customGBForce, cut);
        OpenMM_Force_setForceGroup(customGBForce, 1);
        OpenMM_System_addForce(system, customGBForce);

        logger.log(Level.INFO, " Added generalized Born force");
    }

    private void addAmoebaVDWForce() {
        VanDerWaals vdW = super.getVdwNode();
        if (vdW == null) {
            return;
        }

        amoebaVDWForce = OpenMM_AmoebaVdwForce_create();
        OpenMM_System_addForce(system, amoebaVDWForce);
        OpenMM_Force_setForceGroup(amoebaVDWForce, 1);

        VanDerWaalsForm vdwForm = vdW.getVDWForm();
        NonbondedCutoff nonbondedCutoff = vdW.getNonbondedCutoff();
        Crystal crystal = super.getCrystal();

        double radScale = 1.0;
        if (vdwForm.radiusSize == VanDerWaalsForm.RADIUS_SIZE.DIAMETER) {
            radScale = 0.5;
        }

        /**
         * Note that the API says it wants a SIGMA value.
         */
        if (vdwForm.radiusType == VanDerWaalsForm.RADIUS_TYPE.R_MIN) {
            //radScale *= 1.122462048309372981;
        }

        int ired[] = vdW.getReductionIndex();
        Atom[] atoms = molecularAssembly.getAtomArray();
        int nAtoms = atoms.length;
        for (int i = 0; i < nAtoms; i++) {
            Atom atom = atoms[i];
            VDWType vdwType = atom.getVDWType();
            OpenMM_AmoebaVdwForce_addParticle(amoebaVDWForce,
                    ired[i], OpenMM_NmPerAngstrom * vdwType.radius * radScale,
                    OpenMM_KJPerKcal * vdwType.wellDepth,
                    vdwType.reductionFactor);
        }

        // OpenMM_AmoebaVdwForce_setSigmaCombiningRule(amoebaVdwForce, toPropertyForm(vdwForm.radiusRule.name()));
        // OpenMM_AmoebaVdwForce_setEpsilonCombiningRule(amoebaVdwForce, toPropertyForm(vdwForm.epsilonRule.name()));
        OpenMM_AmoebaVdwForce_setCutoffDistance(amoebaVDWForce, nonbondedCutoff.off * OpenMM_NmPerAngstrom);
        OpenMM_AmoebaVdwForce_setUseDispersionCorrection(amoebaVDWForce, OpenMM_Boolean.OpenMM_False);

        if (crystal.aperiodic()) {
            OpenMM_AmoebaVdwForce_setNonbondedMethod(amoebaVDWForce,
                    OpenMM_AmoebaVdwForce_NonbondedMethod.OpenMM_AmoebaVdwForce_NoCutoff);
        } else {
            OpenMM_AmoebaVdwForce_setNonbondedMethod(amoebaVDWForce,
                    OpenMM_AmoebaVdwForce_NonbondedMethod.OpenMM_AmoebaVdwForce_CutoffPeriodic);
        }

        /**
         * Create exclusion lists.
         */
        PointerByReference exclusions = OpenMM_IntArray_create(0);
        double mask[] = new double[nAtoms];
        Arrays.fill(mask, 1.0);
        for (int i = 0; i < nAtoms; i++) {
            OpenMM_IntArray_append(exclusions, i);
            vdW.applyMask(mask, i);
            for (int j = 0; j < nAtoms; j++) {
                if (mask[j] == 0.0) {
                    OpenMM_IntArray_append(exclusions, j);
                }
            }
            vdW.removeMask(mask, i);
            OpenMM_AmoebaVdwForce_setParticleExclusions(amoebaVDWForce, i, exclusions);
            OpenMM_IntArray_resize(exclusions, 0);
        }
        OpenMM_IntArray_destroy(exclusions);
        logger.log(Level.INFO, " Added van der Waals force.");
    }

    /**
     * Experimental. Virtual hydrogen sites require creation of new particles,
     * which then need to be handled (ignored?) for the multiple force.
     */
    private void createVirtualHydrogenSites() {

        VanDerWaals vdW = super.getVdwNode();
        if (vdW == null) {
            return;
        }
        int ired[] = vdW.getReductionIndex();

        Atom[] atoms = molecularAssembly.getAtomArray();
        int nAtoms = atoms.length;
        for (int i = 0; i < nAtoms; i++) {
            Atom atom = atoms[i];
            VDWType vdwType = atom.getVDWType();
            if (vdwType.reductionFactor < 1.0) {
                double factor = vdwType.reductionFactor;
                // Create the virtual site.
                PointerByReference virtualSite = OpenMM_TwoParticleAverageSite_create(i, ired[i], factor, 1.0 - factor);
                // Create a massless particle for the hydrogen vdW site.
                int id = OpenMM_System_addParticle(system, 0.0);
                // Denote the massless particle is a virtual site
                OpenMM_System_setVirtualSite(system, id, virtualSite);
            }
        }

        //
    }

    private void addAmoebaMultipoleForce() {
        ParticleMeshEwald pme = super.getPmeNode();
        if (pme == null) {
            return;
        }
        int axisAtom[][] = pme.getAxisAtoms();
        double dipoleConversion = OpenMM_NmPerAngstrom;
        double quadrupoleConversion = OpenMM_NmPerAngstrom * OpenMM_NmPerAngstrom;
        double polarityConversion = OpenMM_NmPerAngstrom * OpenMM_NmPerAngstrom
                * OpenMM_NmPerAngstrom;
        double dampingFactorConversion = sqrt(OpenMM_NmPerAngstrom);

        amoebaMultipoleForce = OpenMM_AmoebaMultipoleForce_create();

        double polarScale = 1.0;
        if (pme.getPolarizationType() != Polarization.MUTUAL) {
            OpenMM_AmoebaMultipoleForce_setPolarizationType(amoebaMultipoleForce, OpenMM_AmoebaMultipoleForce_Direct);
            if (pme.getPolarizationType() == Polarization.NONE) {
                polarScale = 0.0;
            }
        } else {
            ForceField forceField = molecularAssembly.getForceField();
            String algorithm = forceField.getString(ForceField.ForceFieldString.SCF_ALGORITHM, "CG");
            ParticleMeshEwald.SCFAlgorithm scfAlgorithm;

            try {
                algorithm = algorithm.replaceAll("-", "_").toUpperCase();
                scfAlgorithm = ParticleMeshEwald.SCFAlgorithm.valueOf(algorithm);
            } catch (Exception e) {
                scfAlgorithm = ParticleMeshEwald.SCFAlgorithm.CG;
            }

            switch (scfAlgorithm) {
                case EPT:
                    logger.info(" Using extrapolated perturbation theory approximation instead of full SCF calculations. Not supported in FFX reference implementation.");
                    OpenMM_AmoebaMultipoleForce_setPolarizationType(amoebaMultipoleForce, OpenMM_AmoebaMultipoleForce_Extrapolated);
                    PointerByReference exptCoefficients = OpenMM_DoubleArray_create(4);
                    OpenMM_DoubleArray_set(exptCoefficients, 0, -0.154);
                    OpenMM_DoubleArray_set(exptCoefficients, 1, 0.017);
                    OpenMM_DoubleArray_set(exptCoefficients, 2, 0.657);
                    OpenMM_DoubleArray_set(exptCoefficients, 3, 0.475);
                    OpenMM_AmoebaMultipoleForce_setExtrapolationCoefficients(amoebaMultipoleForce, exptCoefficients);
                    OpenMM_DoubleArray_destroy(exptCoefficients);
                    break;
                case CG:
                case SOR:
                default:
                    OpenMM_AmoebaMultipoleForce_setPolarizationType(amoebaMultipoleForce, OpenMM_AmoebaMultipoleForce_Mutual);
                    break;
            }
        }

        PointerByReference dipoles = OpenMM_DoubleArray_create(3);
        PointerByReference quadrupoles = OpenMM_DoubleArray_create(9);

        Atom[] atoms = molecularAssembly.getAtomArray();
        int nAtoms = atoms.length;
        for (int i = 0; i < nAtoms; i++) {
            Atom atom = atoms[i];
            MultipoleType multipoleType = atom.getMultipoleType();
            PolarizeType polarType = atom.getPolarizeType();

            /**
             * Define the frame definition.
             */
            int axisType = OpenMM_AmoebaMultipoleForce_NoAxisType;
            switch (multipoleType.frameDefinition) {
                case ZONLY:
                    axisType = OpenMM_AmoebaMultipoleForce_ZOnly;
                    break;
                case ZTHENX:
                    axisType = OpenMM_AmoebaMultipoleForce_ZThenX;
                    break;
                case BISECTOR:
                    axisType = OpenMM_AmoebaMultipoleForce_Bisector;
                    break;
                case ZTHENBISECTOR:
                    axisType = OpenMM_AmoebaMultipoleForce_ZBisect;
                    break;
                case TRISECTOR:
                    axisType = OpenMM_AmoebaMultipoleForce_ThreeFold;
                    break;
                default:
                    break;
            }

            double useFactor = 1.0;
            if (!atoms[i].getUse() || !atoms[i].getElectrostatics()) {
                //if (!atoms[i].getUse()) {
                useFactor = 0.0;
            }

            double lambdaScale = lambda; // Should be 1.0 at this point.
            if (!atom.applyLambda()) {
                lambdaScale = 1.0;
            }

            useFactor *= lambdaScale;

            /**
             * Load local multipole coefficients.
             */
            for (int j = 0; j < 3; j++) {
                OpenMM_DoubleArray_set(dipoles, j, multipoleType.dipole[j] * dipoleConversion * useFactor);

            }
            int l = 0;
            for (int j = 0; j < 3; j++) {
                for (int k = 0; k < 3; k++) {
                    OpenMM_DoubleArray_set(quadrupoles, l++, multipoleType.quadrupole[j][k] * quadrupoleConversion * useFactor / 3.0);
                }
            }

            //int zaxis = 0;
            int zaxis = 1;
            //int xaxis = 0;
            int xaxis = 1;
            //int yaxis = 0;
            int yaxis = 1;
            int refAtoms[] = axisAtom[i];
            if (refAtoms != null) {
                zaxis = refAtoms[0];
                if (refAtoms.length > 1) {
                    xaxis = refAtoms[1];
                    if (refAtoms.length > 2) {
                        yaxis = refAtoms[2];
                    }
                }
            } else {

                axisType = OpenMM_AmoebaMultipoleForce_NoAxisType;
                logger.info(String.format(" Atom type %s", atom.getAtomType().toString()));
            }

            double charge = multipoleType.charge * useFactor;

            /**
             * Add the multipole.
             */
            OpenMM_AmoebaMultipoleForce_addMultipole(amoebaMultipoleForce,
                    charge, dipoles, quadrupoles,
                    axisType, zaxis, xaxis, yaxis,
                    polarType.thole,
                    polarType.pdamp * dampingFactorConversion,
                    polarType.polarizability * polarityConversion * polarScale);
        }
        OpenMM_DoubleArray_destroy(dipoles);
        OpenMM_DoubleArray_destroy(quadrupoles);

        Crystal crystal = super.getCrystal();
        if (!crystal.aperiodic()) {
            OpenMM_AmoebaMultipoleForce_setNonbondedMethod(amoebaMultipoleForce, OpenMM_AmoebaMultipoleForce_PME);
            OpenMM_AmoebaMultipoleForce_setCutoffDistance(amoebaMultipoleForce,
                    pme.getEwaldCutoff() * OpenMM_NmPerAngstrom);
            OpenMM_AmoebaMultipoleForce_setAEwald(amoebaMultipoleForce,
                    pme.getEwaldCoefficient() / OpenMM_NmPerAngstrom);

            double ewaldTolerance = 1.0e-04;
            OpenMM_AmoebaMultipoleForce_setEwaldErrorTolerance(amoebaMultipoleForce, ewaldTolerance);

            PointerByReference gridDimensions = OpenMM_IntArray_create(3);
            ReciprocalSpace recip = pme.getReciprocalSpace();
            OpenMM_IntArray_set(gridDimensions, 0, recip.getXDim());
            OpenMM_IntArray_set(gridDimensions, 1, recip.getYDim());
            OpenMM_IntArray_set(gridDimensions, 2, recip.getZDim());
            OpenMM_AmoebaMultipoleForce_setPmeGridDimensions(amoebaMultipoleForce, gridDimensions);
            OpenMM_IntArray_destroy(gridDimensions);
        } else {
            OpenMM_AmoebaMultipoleForce_setNonbondedMethod(amoebaMultipoleForce, OpenMM_AmoebaMultipoleForce_NoCutoff);
        }

        OpenMM_AmoebaMultipoleForce_setMutualInducedMaxIterations(amoebaMultipoleForce, 500);
        OpenMM_AmoebaMultipoleForce_setMutualInducedTargetEpsilon(amoebaMultipoleForce, pme.getPolarEps());

        int ip11[][] = pme.getPolarization11();
        int ip12[][] = pme.getPolarization12();
        int ip13[][] = pme.getPolarization13();

        ArrayList<Integer> list12 = new ArrayList<>();
        ArrayList<Integer> list13 = new ArrayList<>();
        ArrayList<Integer> list14 = new ArrayList<>();

        PointerByReference covalentMap = OpenMM_IntArray_create(0);
        for (int i = 0; i < nAtoms; i++) {
            Atom ai = atoms[i];
            list12.clear();
            list13.clear();
            list14.clear();

            for (Bond bond : ai.getBonds()) {
                int index = bond.get1_2(ai).getIndex() - 1;
                OpenMM_IntArray_append(covalentMap, index);
                list12.add(index);
            }
            OpenMM_AmoebaMultipoleForce_setCovalentMap(amoebaMultipoleForce, i,
                    OpenMM_AmoebaMultipoleForce_Covalent12, covalentMap);
            OpenMM_IntArray_resize(covalentMap, 0);

            for (Angle angle : ai.getAngles()) {
                Atom ak = angle.get1_3(ai);
                if (ak != null) {
                    int index = ak.getIndex() - 1;
                    if (!list12.contains(index)) {
                        list13.add(index);
                        OpenMM_IntArray_append(covalentMap, index);
                    }
                }
            }
            OpenMM_AmoebaMultipoleForce_setCovalentMap(amoebaMultipoleForce, i,
                    OpenMM_AmoebaMultipoleForce_Covalent13, covalentMap);
            OpenMM_IntArray_resize(covalentMap, 0);

            for (Torsion torsion : ai.getTorsions()) {
                Atom ak = torsion.get1_4(ai);
                if (ak != null) {
                    int index = ak.getIndex() - 1;
                    if (!list12.contains(index)
                            && !list13.contains(index)) {
                        list14.add(index);
                        OpenMM_IntArray_append(covalentMap, index);
                    }
                }
            }
            OpenMM_AmoebaMultipoleForce_setCovalentMap(amoebaMultipoleForce, i,
                    OpenMM_AmoebaMultipoleForce_Covalent14, covalentMap);
            OpenMM_IntArray_resize(covalentMap, 0);

            for (Atom ak : ai.get1_5s()) {
                int index = ak.getIndex() - 1;
                if (!list12.contains(index)
                        && !list13.contains(index)
                        && !list14.contains(index)) {
                    OpenMM_IntArray_append(covalentMap, index);
                }
            }
            OpenMM_AmoebaMultipoleForce_setCovalentMap(amoebaMultipoleForce, i,
                    OpenMM_AmoebaMultipoleForce_Covalent15, covalentMap);
            OpenMM_IntArray_resize(covalentMap, 0);

            for (int j = 0; j < ip11[i].length; j++) {
                OpenMM_IntArray_append(covalentMap, ip11[i][j]);
            }
            OpenMM_AmoebaMultipoleForce_setCovalentMap(amoebaMultipoleForce, i,
                    OpenMM_AmoebaMultipoleForce_PolarizationCovalent11, covalentMap);
            OpenMM_IntArray_resize(covalentMap, 0);

//            for (int j = 0; j < ip12[i].length; j++) {
//                OpenMM_IntArray_append(covalentMap, ip12[i][j]);
//            }
//            OpenMM_AmoebaMultipoleForce_setCovalentMap(amoebaMultipoleForce, i,
//                    OpenMM_AmoebaMultipoleForce_PolarizationCovalent12, covalentMap);
//            OpenMM_IntArray_resize(covalentMap, 0);
//
//            for (int j = 0; j < ip13[i].length; j++) {
//                OpenMM_IntArray_append(covalentMap, ip13[i][j]);
//            }
//            OpenMM_AmoebaMultipoleForce_setCovalentMap(amoebaMultipoleForce, i,
//                    OpenMM_AmoebaMultipoleForce_PolarizationCovalent13, covalentMap);
//            OpenMM_IntArray_resize(covalentMap, 0);
//
//            OpenMM_AmoebaMultipoleForce_setCovalentMap(amoebaMultipoleForce, i,
//                    OpenMM_AmoebaMultipoleForce_PolarizationCovalent14, covalentMap);
        }

        OpenMM_IntArray_destroy(covalentMap);

        OpenMM_System_addForce(system, amoebaMultipoleForce);
        OpenMM_Force_setForceGroup(amoebaMultipoleForce, 1);

        logger.log(Level.INFO, " Added polarizable multipole force.");

        GeneralizedKirkwood gk = super.getGK();
        if (gk != null) {
            addGKForce();
        }

    }

    private void addGKForce() {

        GeneralizedKirkwood gk = super.getGK();

        amoebaGeneralizedKirkwoodForce = OpenMM_AmoebaGeneralizedKirkwoodForce_create();
        OpenMM_AmoebaGeneralizedKirkwoodForce_setSolventDielectric(amoebaGeneralizedKirkwoodForce, 78.3);
        OpenMM_AmoebaGeneralizedKirkwoodForce_setSoluteDielectric(amoebaGeneralizedKirkwoodForce, 1.0);

        double overlapScale[] = gk.getOverlapScale();
        double baseRadii[] = gk.getBaseRadii();
        Atom[] atoms = molecularAssembly.getAtomArray();
        int nAtoms = atoms.length;
        for (int i = 0; i < nAtoms; i++) {
            MultipoleType multipoleType = atoms[i].getMultipoleType();
            OpenMM_AmoebaGeneralizedKirkwoodForce_addParticle(amoebaGeneralizedKirkwoodForce,
                    multipoleType.charge, OpenMM_NmPerAngstrom * baseRadii[i], overlapScale[i]);
        }

        OpenMM_AmoebaGeneralizedKirkwoodForce_setProbeRadius(amoebaGeneralizedKirkwoodForce, 1.4 * OpenMM_NmPerAngstrom);

        NonPolar nonpolar = gk.getNonPolarModel();
        switch (nonpolar) {
            case BORN_SOLV:
            case BORN_CAV_DISP:
            default:
                // Configure a Born Radii based surface area term.
                double surfaceTension = gk.getSurfaceTension() * OpenMM_KJPerKcal
                        * OpenMM_AngstromsPerNm * OpenMM_AngstromsPerNm;
                OpenMM_AmoebaGeneralizedKirkwoodForce_setIncludeCavityTerm(amoebaGeneralizedKirkwoodForce, OpenMM_True);
                OpenMM_AmoebaGeneralizedKirkwoodForce_setSurfaceAreaFactor(amoebaGeneralizedKirkwoodForce, -surfaceTension);
                break;
            case CAV:
            case CAV_DISP:
            case HYDROPHOBIC_PMF:
            case NONE:
                // This NonPolar model does not use a Born Radii based surface area term.
                OpenMM_AmoebaGeneralizedKirkwoodForce_setIncludeCavityTerm(amoebaGeneralizedKirkwoodForce, OpenMM_False);
                break;
        }
        OpenMM_System_addForce(system, amoebaGeneralizedKirkwoodForce);

        switch (nonpolar) {
            case CAV_DISP:
            case BORN_CAV_DISP:
                addWCAForce();
                break;
            case CAV:
            case HYDROPHOBIC_PMF:
            case BORN_SOLV:
            case NONE:
            default:
            // WCA force is not being used.
        }

        logger.log(Level.INFO, " Added generalized Kirkwood force.");
    }

    private void addWCAForce() {

        double epso = 0.1100;
        double epsh = 0.0135;
        double rmino = 1.7025;
        double rminh = 1.3275;
        double awater = 0.033428;
        double slevy = 1.0;
        double dispoff = 0.26;
        double shctd = 0.81;

        VanDerWaals vdW = super.getVdwNode();
        VanDerWaalsForm vdwForm = vdW.getVDWForm();
        double radScale = 1.0;
        if (vdwForm.radiusSize == VanDerWaalsForm.RADIUS_SIZE.DIAMETER) {
            radScale = 0.5;
        }

        amoebaWcaDispersionForce = OpenMM_AmoebaWcaDispersionForce_create();

        Atom[] atoms = molecularAssembly.getAtomArray();
        int nAtoms = atoms.length;

        for (int i = 0; i < nAtoms; i++) {
            // cdispTotal += nonpol__.cdisp[ii];
            Atom atom = atoms[i];
            VDWType vdwType = atom.getVDWType();
            double radius = vdwType.radius;
            double eps = vdwType.wellDepth;
            OpenMM_AmoebaWcaDispersionForce_addParticle(amoebaWcaDispersionForce,
                    OpenMM_NmPerAngstrom * radius * radScale,
                    OpenMM_KJPerKcal * eps);
        }

        OpenMM_AmoebaWcaDispersionForce_setEpso(amoebaWcaDispersionForce, epso * OpenMM_KJPerKcal);
        OpenMM_AmoebaWcaDispersionForce_setEpsh(amoebaWcaDispersionForce, epsh * OpenMM_KJPerKcal);
        OpenMM_AmoebaWcaDispersionForce_setRmino(amoebaWcaDispersionForce, rmino * OpenMM_NmPerAngstrom);
        OpenMM_AmoebaWcaDispersionForce_setRminh(amoebaWcaDispersionForce, rminh * OpenMM_NmPerAngstrom);
        OpenMM_AmoebaWcaDispersionForce_setDispoff(amoebaWcaDispersionForce, dispoff * OpenMM_NmPerAngstrom);
        OpenMM_AmoebaWcaDispersionForce_setAwater(amoebaWcaDispersionForce,
                awater / (OpenMM_NmPerAngstrom * OpenMM_NmPerAngstrom * OpenMM_NmPerAngstrom));
        OpenMM_AmoebaWcaDispersionForce_setSlevy(amoebaWcaDispersionForce, slevy);
        OpenMM_AmoebaWcaDispersionForce_setShctd(amoebaWcaDispersionForce, shctd);

        OpenMM_System_addForce(system, amoebaWcaDispersionForce);
        logger.log(Level.INFO, " Added WCA dispersion force.");

    }

    /**
     * Adds harmonic restraints (CoordRestraint objects) to OpenMM as a custom
     * external force.
     */
    private void addHarmonicRestraintForce() {
        for (CoordRestraint restraint : super.getCoordRestraints()) {
            double forceConst = restraint.getForceConstant();
            forceConst *= OpenMM_KJPerKcal;
            forceConst *= (OpenMM_AngstromsPerNm * OpenMM_AngstromsPerNm);
            Atom[] restAtoms = restraint.getAtoms();
            int nRestAts = restraint.getNumAtoms();
            double[][] oCoords = restraint.getOriginalCoordinates();
            for (int i = 0; i < nRestAts; i++) {
                oCoords[i][0] *= OpenMM_NmPerAngstrom;
                oCoords[i][1] *= OpenMM_NmPerAngstrom;
                oCoords[i][2] *= OpenMM_NmPerAngstrom;
            }

            PointerByReference theRestraint = OpenMM_CustomExternalForce_create("k*periodicdistance(x,y,z,x0,y0,z0)^2");
            OpenMM_CustomExternalForce_addGlobalParameter(theRestraint, "k", forceConst);
            OpenMM_CustomExternalForce_addPerParticleParameter(theRestraint, "x0");
            OpenMM_CustomExternalForce_addPerParticleParameter(theRestraint, "y0");
            OpenMM_CustomExternalForce_addPerParticleParameter(theRestraint, "z0");

            PointerByReference xyzOrigArray = OpenMM_DoubleArray_create(3);
            for (int i = 0; i < nRestAts; i++) {
                int ommIndex = restAtoms[i].getXyzIndex() - 1;
                for (int j = 0; j < 3; j++) {
                    OpenMM_DoubleArray_set(xyzOrigArray, j, oCoords[i][j]);
                }
                OpenMM_CustomExternalForce_addParticle(theRestraint, ommIndex, xyzOrigArray);
            }
            OpenMM_DoubleArray_destroy(xyzOrigArray);

            OpenMM_System_addForce(system, theRestraint);
        }
    }

    /**
     * Adds restraint bonds, if any.
     */
    private void addRestraintBonds() {
        List<RestraintBond> restraintBonds = super.getRestraintBonds();

        if (restraintBonds != null && !restraintBonds.isEmpty()) {
            harmonicBondForce = (harmonicBondForce == null) ? OpenMM_HarmonicBondForce_create() : harmonicBondForce;
            // OpenMM's HarmonicBondForce class uses k, not 1/2*k as does FFX.
            double kParameterConversion = BondType.units * 2.0 * OpenMM_KJPerKcal / (OpenMM_NmPerAngstrom * OpenMM_NmPerAngstrom);

            for (RestraintBond rbond : super.getRestraintBonds()) {
                Atom[] ats = rbond.getAtomArray();
                int at0 = ats[0].getXyzIndex() - 1;
                int at1 = ats[1].getXyzIndex() - 1;
                BondType bType = rbond.getBondType();

                double forceConst = bType.forceConstant * kParameterConversion;
                double equilDist = bType.distance * OpenMM_NmPerAngstrom;
                OpenMM_HarmonicBondForce_addBond(harmonicBondForce, at0, at1, equilDist, forceConst);
            }
            OpenMM_System_addForce(system, harmonicBondForce);
        }
    }

    /**
     * Update parameters if the Use flags changed.
     */
    private void updateParameters() {

        Atom[] atoms = molecularAssembly.getAtomArray();

        // Update fixed charge non-bonded parameters.
        if (fixedChargeNonBondedForce != null) {
            updateFixedChargeNonBondedForce(atoms, zeroEpsForLambdaAtoms);
        }

        // Update fixed charge GB parameters.
        if (customGBForce != null) {
            updateCustomGBForce(atoms);
        }

        // Update AMOEBA vdW parameters.
        if (amoebaVDWForce != null) {
            updateAmoebaVDWForce(atoms);
        }

        // Update AMOEBA polarizable multipole parameters.
        if (amoebaMultipoleForce != null) {
            updateAmoebaMultipoleForce(atoms);
        }

        // Update GK force.
        if (amoebaGeneralizedKirkwoodForce != null) {
            updateAmoebaGeneralizedKirkwoodForce(atoms);
        }

        // Update WCA Force.
        if (amoebaWcaDispersionForce != null) {
            updateWCAForce(atoms);
        }
    }

    /**
     * Updates the AMOEBA van der Waals force for change in Use flags.
     *
     * @param atoms Array of all Atoms in the system
     */
    private void updateAmoebaVDWForce(Atom[] atoms) {
        VanDerWaals vdW = super.getVdwNode();
        VanDerWaalsForm vdwForm = vdW.getVDWForm();

        double radScale = 1.0;
        if (vdwForm.radiusSize == VanDerWaalsForm.RADIUS_SIZE.DIAMETER) {
            radScale = 0.5;
        }

        /**
         * Note that the API says it wants a SIGMA value.
         */
        if (vdwForm.radiusType == VanDerWaalsForm.RADIUS_TYPE.R_MIN) {
            //radScale *= 1.122462048309372981;
        }

        int ired[] = vdW.getReductionIndex();
        int nAtoms = atoms.length;
        for (int i = 0; i < nAtoms; i++) {
            Atom atom = atoms[i];
            VDWType vdwType = atom.getVDWType();
            double useFactor = 1.0;
            if (!atoms[i].getUse()) {
                useFactor = 0.0;
            }
            double eps = OpenMM_KJPerKcal * vdwType.wellDepth * useFactor;
            OpenMM_AmoebaVdwForce_setParticleParameters(amoebaVDWForce,
                    i, ired[i], OpenMM_NmPerAngstrom * vdwType.radius * radScale,
                    eps, vdwType.reductionFactor);
        }
        OpenMM_AmoebaVdwForce_updateParametersInContext(amoebaVDWForce, context);
    }

    /**
     * Updates the fixed-charge non-bonded force for change in Use flags.
     *
     * @param atoms Array of all Atoms in the system
     * @param zeroEpsForLambdaAtoms If true, set Eps to zero for Lambda atoms
     * (ToDo: implement this flag).
     *
     */
    private void updateFixedChargeNonBondedForce(Atom[] atoms, boolean zeroEpsForLambdaAtoms) {
        VanDerWaals vdW = super.getVdwNode();
        /**
         * Only 6-12 LJ with arithmetic mean to define sigma and geometric mean
         * for epsilon is supported.
         */
        VanDerWaalsForm vdwForm = vdW.getVDWForm();
        if (vdwForm.vdwType != LENNARD_JONES
                || vdwForm.radiusRule != ARITHMETIC
                || vdwForm.epsilonRule != GEOMETRIC) {
            logger.log(Level.SEVERE, String.format(" Unsuppporterd van der Waals functional form."));
            return;
        }

        /**
         * OpenMM vdW force requires a diameter (i.e. not radius).
         */
        double radScale = 1.0;
        if (vdwForm.radiusSize == RADIUS) {
            radScale = 2.0;
        }
        /**
         * OpenMM vdw force requires atomic sigma values (i.e. not r-min).
         */
        if (vdwForm.radiusType == R_MIN) {
            radScale /= 1.122462048309372981;
        }

        /**
         * Update parameters.
         */
        int nAtoms = atoms.length;
        for (int i = 0; i < nAtoms; i++) {
            Atom atom = atoms[i];
            double useFactor = 1.0;
            if (!atoms[i].getUse()) {
                //if (!atoms[i].getUse()) {
                useFactor = 0.0;
            }

            double electro = atoms[i].getElectrostatics() ? 1.0 : 0.0;

            double lambdaScale = lambda;
            if (!atom.applyLambda()) {
                lambdaScale = 1.0;
            }

            useFactor *= lambdaScale;

            double charge = 0.0;
            MultipoleType multipoleType = atom.getMultipoleType();
            if (multipoleType != null) {
                charge = multipoleType.charge * useFactor;
            }
            VDWType vdwType = atom.getVDWType();
            double sigma = OpenMM_NmPerAngstrom * vdwType.radius * radScale;
            double eps = OpenMM_KJPerKcal * vdwType.wellDepth * useFactor;
            OpenMM_NonbondedForce_setParticleParameters(fixedChargeNonBondedForce, i, charge * electro, sigma, eps);
        }
        OpenMM_NonbondedForce_updateParametersInContext(fixedChargeNonBondedForce, context);
    }

    /**
     * Updates the custom GB force for change in Use flags.
     *
     * @param atoms Array of all Atoms in the system
     */
    private void updateCustomGBForce(Atom[] atoms) {
        GeneralizedKirkwood gk = super.getGK();
        double baseRadii[] = gk.getBaseRadii();
        double overlapScale[] = gk.getOverlapScale();
        PointerByReference doubleArray = OpenMM_DoubleArray_create(0);

        int nAtoms = atoms.length;
        for (int i = 0; i < nAtoms; i++) {
            Atom atom = atoms[i];
            double useFactor = 1.0;
            if (!atoms[i].getUse() || !atoms[i].getElectrostatics()) {
                //if (!atoms[i].getUse()) {
                useFactor = 0.0;
            }
            double lambdaScale = lambda;
            if (!atom.applyLambda()) {
                lambdaScale = 1.0;
            }

            useFactor *= lambdaScale;

            MultipoleType multipoleType = atom.getMultipoleType();
            double charge = multipoleType.charge * useFactor;
            double oScale = overlapScale[i] * useFactor;
            OpenMM_DoubleArray_append(doubleArray, charge);
            OpenMM_DoubleArray_append(doubleArray, OpenMM_NmPerAngstrom * baseRadii[i]);
            OpenMM_DoubleArray_append(doubleArray, oScale);
            OpenMM_CustomGBForce_setParticleParameters(customGBForce, i, doubleArray);
            OpenMM_DoubleArray_resize(doubleArray, 0);
        }
        OpenMM_DoubleArray_destroy(doubleArray);
        OpenMM_CustomGBForce_updateParametersInContext(customGBForce, context);
    }

    /**
     * Updates the Amoeba electrostatic multipolar force for change in Use
     * flags.
     *
     * @param atoms Array of all Atoms in the system
     */
    private void updateAmoebaMultipoleForce(Atom[] atoms) {
        ParticleMeshEwald pme = super.getPmeNode();
        int axisAtom[][] = pme.getAxisAtoms();
        double dipoleConversion = OpenMM_NmPerAngstrom;
        double quadrupoleConversion = OpenMM_NmPerAngstrom * OpenMM_NmPerAngstrom;
        double polarityConversion = OpenMM_NmPerAngstrom * OpenMM_NmPerAngstrom
                * OpenMM_NmPerAngstrom;
        double dampingFactorConversion = sqrt(OpenMM_NmPerAngstrom);

        double polarScale = 1.0;
        if (pme.getPolarizationType() == Polarization.NONE) {
            polarScale = 0.0;
        }

        PointerByReference dipoles = OpenMM_DoubleArray_create(3);
        PointerByReference quadrupoles = OpenMM_DoubleArray_create(9);

        int nAtoms = atoms.length;
        for (int i = 0; i < nAtoms; i++) {
            Atom atom = atoms[i];
            MultipoleType multipoleType = atom.getMultipoleType();
            PolarizeType polarType = atom.getPolarizeType();
            double useFactor = 1.0;

            if (!atoms[i].getUse() || !atoms[i].getElectrostatics()) {
                //if (!atoms[i].getUse()) {
                useFactor = 0.0;
            }

            double lambdaScale = lambda;
            if (!atom.applyLambda()) {
                lambdaScale = 1.0;
            }

            useFactor *= lambdaScale;

            /**
             * Define the frame definition.
             */
            int axisType = OpenMM_AmoebaMultipoleForce_NoAxisType;
            switch (multipoleType.frameDefinition) {
                case ZONLY:
                    axisType = OpenMM_AmoebaMultipoleForce_ZOnly;
                    break;
                case ZTHENX:
                    axisType = OpenMM_AmoebaMultipoleForce_ZThenX;
                    break;
                case BISECTOR:
                    axisType = OpenMM_AmoebaMultipoleForce_Bisector;
                    break;
                case ZTHENBISECTOR:
                    axisType = OpenMM_AmoebaMultipoleForce_ZBisect;
                    break;
                case TRISECTOR:
                    axisType = OpenMM_AmoebaMultipoleForce_ThreeFold;
                    break;
                default:
                    break;
            }

            /**
             * Load local multipole coefficients.
             */
            for (int j = 0; j < 3; j++) {
                OpenMM_DoubleArray_set(dipoles, j, multipoleType.dipole[j] * dipoleConversion * useFactor);

            }
            int l = 0;
            for (int j = 0; j < 3; j++) {
                for (int k = 0; k < 3; k++) {
                    OpenMM_DoubleArray_set(quadrupoles, l++, multipoleType.quadrupole[j][k]
                            * quadrupoleConversion / 3.0 * useFactor);
                }
            }

            //int zaxis = 0;
            int zaxis = 1;
            //int xaxis = 0;
            int xaxis = 1;
            //int yaxis = 0;
            int yaxis = 1;
            int refAtoms[] = axisAtom[i];
            if (refAtoms != null) {
                zaxis = refAtoms[0];
                if (refAtoms.length > 1) {
                    xaxis = refAtoms[1];
                    if (refAtoms.length > 2) {
                        yaxis = refAtoms[2];
                    }
                }
            } else {
                axisType = OpenMM_AmoebaMultipoleForce_NoAxisType;
            }

            /**
             * Add the multipole.
             */
            OpenMM_AmoebaMultipoleForce_setMultipoleParameters(amoebaMultipoleForce, i,
                    multipoleType.charge * useFactor, dipoles, quadrupoles,
                    axisType, zaxis, xaxis, yaxis,
                    polarType.thole,
                    polarType.pdamp * dampingFactorConversion,
                    polarType.polarizability * polarityConversion * polarScale * useFactor);
        }
        OpenMM_DoubleArray_destroy(dipoles);
        OpenMM_DoubleArray_destroy(quadrupoles);

        OpenMM_AmoebaMultipoleForce_updateParametersInContext(amoebaMultipoleForce, context);
    }

    /**
     * 1.) Handle interactions between non-alchemical atoms with our default
     * OpenMM NonBondedForce. Note that alchemical atoms must have eps=0 to turn
     * them off in this force.
     *
<<<<<<< HEAD
     * 2.) Handle interactions between alchemical atoms and mixed non-alchemical <-> alchemical interactions
     *      with an OpenMM CustomNonBondedForce.
=======
     * 2.) Handle interactions between alchemical atoms and mixed non-alchemical
     * <-> alchemical interactions with an OpenMM CustomNonBondedForce.
     *
     * ToDo: Add two sets of interaction groups. 1) Alchemical with Alchemcial.
     * 2) Alchemical with Non-Alchemical.
>>>>>>> ecedbab8
     */
    private void fixedChargeSoftcore() {

        VanDerWaals vdW = super.getVdwNode();
        if (vdW == null) {
            return;
        }

        /**
         * Only 6-12 LJ with arithmetic mean to define sigma and geometric mean
         * for epsilon is supported.
         */
        VanDerWaalsForm vdwForm = vdW.getVDWForm();
        if (vdwForm.vdwType != LENNARD_JONES
                || vdwForm.radiusRule != ARITHMETIC
                || vdwForm.epsilonRule != GEOMETRIC) {
            logger.log(Level.SEVERE, String.format(" Unsuppporterd van der Waals functional form."));
            return;
        }

        // Sterics mixing rules.
        String stericsMixingRules = "epsilon = sqrt(epsilon1*epsilon2);";
        stericsMixingRules += "sigma = 0.5*(sigma1 + sigma2);";

        // Softcore Lennard-Jones, with a form equivalent to that used in FFX VanDerWaals class.
        String stericsEnergyExpression = "U_sterics;";
        stericsEnergyExpression += "U_sterics = (lambda^beta)*4*epsilon*x*(x-1.0);";
        stericsEnergyExpression += "x = (1.0/reff)^6;";
        // Effective softcore distance for sterics.
        stericsEnergyExpression += "reff = (alpha*(1.0-lambda)^2.0 + (r/sigma));";
        // Define energy expression for sterics.
        String energyExpression = stericsEnergyExpression + stericsMixingRules;

        fixedChargeSoftcore = OpenMM_CustomNonbondedForce_create(energyExpression);

        // Get the Alpha and Beta constants from the VanDerWaals instance.
        double alpha = vdW.getAlpha();
        double beta = vdW.getBeta();

        OpenMM_CustomNonbondedForce_addGlobalParameter(fixedChargeSoftcore, "lambda", 1.0);
        OpenMM_CustomNonbondedForce_addGlobalParameter(fixedChargeSoftcore, "alpha", alpha);
        OpenMM_CustomNonbondedForce_addGlobalParameter(fixedChargeSoftcore, "beta", beta);
        OpenMM_CustomNonbondedForce_addPerParticleParameter(fixedChargeSoftcore, "sigma");
        OpenMM_CustomNonbondedForce_addPerParticleParameter(fixedChargeSoftcore, "epsilon");

        /**
         * OpenMM vdW force requires a diameter (i.e. not radius).
         */
        double radScale = 1.0;
        if (vdwForm.radiusSize == RADIUS) {
            radScale = 2.0;
        }
        /**
         * OpenMM vdw force requires atomic sigma values (i.e. not r-min).
         */
        if (vdwForm.radiusType == R_MIN) {
            radScale /= 1.122462048309372981;
        }

        /**
         * Add particles.
         */
        Atom[] atoms = molecularAssembly.getAtomArray();
        int nAtoms = atoms.length;
        for (int i = 0; i < nAtoms; i++) {
            Atom atom = atoms[i];

            VDWType vdwType = atom.getVDWType();
            double sigma = OpenMM_NmPerAngstrom * vdwType.radius * radScale;
            double eps = OpenMM_KJPerKcal * vdwType.wellDepth;

            PointerByReference particleParameters = OpenMM_DoubleArray_create(0);
            OpenMM_DoubleArray_append(particleParameters, sigma);
            OpenMM_DoubleArray_append(particleParameters, eps);
<<<<<<< HEAD
=======

>>>>>>> ecedbab8
            OpenMM_CustomNonbondedForce_addParticle(fixedChargeSoftcore, particleParameters);
            OpenMM_DoubleArray_destroy(particleParameters);
        }

        Crystal crystal = super.getCrystal();
        if (crystal.aperiodic()) {
            OpenMM_CustomNonbondedForce_setNonbondedMethod(fixedChargeSoftcore,
                    OpenMM_CustomNonbondedForce_NonbondedMethod.OpenMM_CustomNonbondedForce_NoCutoff);
        } else {
            OpenMM_CustomNonbondedForce_setNonbondedMethod(fixedChargeSoftcore,
                    OpenMM_CustomNonbondedForce_NonbondedMethod.OpenMM_CustomNonbondedForce_CutoffPeriodic);
        }

        NonbondedCutoff nonbondedCutoff = vdW.getNonbondedCutoff();
        double off = nonbondedCutoff.off;
        double cut = nonbondedCutoff.cut;

        OpenMM_CustomNonbondedForce_setCutoffDistance(fixedChargeSoftcore, OpenMM_NmPerAngstrom * off);
        OpenMM_CustomNonbondedForce_setUseSwitchingFunction(fixedChargeSoftcore, OpenMM_True);
        OpenMM_CustomNonbondedForce_setSwitchingDistance(fixedChargeSoftcore, OpenMM_NmPerAngstrom * cut);

        if (cut == off) {
            logger.warning(" OpenMM does not properly handle cutoffs where cut == off!");
            if (cut == Double.MAX_VALUE || cut == Double.POSITIVE_INFINITY) {
                logger.info(" Detected infinite or max-value cutoff; setting cut to 1E+40 for OpenMM.");
                cut = 1E40;
            } else {
                logger.info(String.format(" Detected cut %8.4g == off %8.4g; scaling cut to 0.99 of off for OpenMM.", cut, off));
                cut *= 0.99;
            }
        }

<<<<<<< HEAD
        PointerByReference aaInteractionGroup = OpenMM_IntArray_create(0);
        PointerByReference naInteractionGroup = OpenMM_IntArray_create(0);
        for (int i = 0; i < nAtoms; i++) {
            Atom atom = atoms[i];
            if (atom.applyLambda()){
                OpenMM_IntArray_append(aaInteractionGroup, i);
=======
        // ToDo: Create and add 1) Alchemical with Alchemical and 2) Alchemical with Non-Alchemical interaction groups.
        PointerByReference aaInteractionGroup = OpenMM_IntArray_create(0);
        PointerByReference naInteractionGroup = OpenMM_IntArray_create(0);

        for (int i = 0; i < nAtoms; i++) {
            Atom atom = atoms[i];
            DoubleByReference charge = new DoubleByReference();
            DoubleByReference sigma = new DoubleByReference();
            DoubleByReference eps = new DoubleByReference();
            if (atom.applyLambda()) {
                OpenMM_IntArray_append(aaInteractionGroup, i);
                OpenMM_NonbondedForce_getParticleParameters(fixedChargeNonBondedForce, i, charge, sigma, eps);
                OpenMM_NonbondedForce_setParticleParameters(fixedChargeNonBondedForce, i, 0.0, sigma.getValue(), 0.0);
>>>>>>> ecedbab8
            } else {
                OpenMM_IntArray_append(naInteractionGroup, i);
            }
        }
<<<<<<< HEAD
        OpenMM_CustomNonbondedForce_addInteractionGroup(fixedChargeSoftcore, aaInteractionGroup, aaInteractionGroup);
        OpenMM_CustomNonbondedForce_addInteractionGroup(fixedChargeSoftcore, aaInteractionGroup, naInteractionGroup);
=======

        OpenMM_CustomNonbondedForce_addInteractionGroup(fixedChargeSoftcore, aaInteractionGroup, aaInteractionGroup);
        OpenMM_CustomNonbondedForce_addInteractionGroup(fixedChargeSoftcore, aaInteractionGroup, naInteractionGroup);

>>>>>>> ecedbab8
        OpenMM_IntArray_destroy(aaInteractionGroup);
        OpenMM_IntArray_destroy(naInteractionGroup);

        // Specify force group and add force.
        OpenMM_Force_setForceGroup(fixedChargeSoftcore, 1);
        OpenMM_System_addForce(system, fixedChargeSoftcore);
        logger.log(Level.INFO, String.format(" Added fixed charge softcore sterics force."));

        // Add energy parameter derivative
        OpenMM_CustomNonbondedForce_addEnergyParameterDerivative(fixedChargeSoftcore, "lambda");

        GeneralizedKirkwood gk = super.getGK();
        if (gk != null) {
            logger.severe(" OpenMM alchemical methods are not supported for GB.");
            addCustomGBForce();
        }
    }

    /**
     * Updates the AMOEBA Generalized Kirkwood force for change in Use flags.
     *
     * @param atoms Array of all Atoms in the system
     */
    private void updateAmoebaGeneralizedKirkwoodForce(Atom[] atoms) {
        GeneralizedKirkwood gk = super.getGK();
        double overlapScale[] = gk.getOverlapScale();
        double baseRadii[] = gk.getBaseRadii();
        int nAtoms = atoms.length;
        for (int i = 0; i < nAtoms; i++) {
            double useFactor = 1.0;
            if (!atoms[i].getUse() || !atoms[i].getElectrostatics()) {
                //if (!atoms[i].getUse()) {
                useFactor = 0.0;
            }

            double lambdaScale = lambda;
            if (!atoms[i].applyLambda()) {
                lambdaScale = 1.0;
            }

            useFactor *= lambdaScale;

            MultipoleType multipoleType = atoms[i].getMultipoleType();
            OpenMM_AmoebaGeneralizedKirkwoodForce_setParticleParameters(amoebaGeneralizedKirkwoodForce, i,
                    multipoleType.charge * useFactor,
                    OpenMM_NmPerAngstrom * baseRadii[i], overlapScale[i] * useFactor);
        }
        OpenMM_AmoebaGeneralizedKirkwoodForce_updateParametersInContext(amoebaGeneralizedKirkwoodForce, context);
    }

    /**
     * Updates the WCA force for change in Use flags.
     *
     * @param atoms Array of all Atoms in the system
     */
    private void updateWCAForce(Atom[] atoms) {
        VanDerWaals vdW = super.getVdwNode();
        VanDerWaalsForm vdwForm = vdW.getVDWForm();
        double radScale = 1.0;
        if (vdwForm.radiusSize == VanDerWaalsForm.RADIUS_SIZE.DIAMETER) {
            radScale = 0.5;
        }
        int nAtoms = atoms.length;
        for (int i = 0; i < nAtoms; i++) {
            double useFactor = 1.0;
            if (!atoms[i].getUse()) {
                useFactor = 0.0;
            }

            double lambdaScale = lambda;
            if (!atoms[i].applyLambda()) {
                lambdaScale = 1.0;
            }
            useFactor *= lambdaScale;

            Atom atom = atoms[i];
            VDWType vdwType = atom.getVDWType();
            double radius = vdwType.radius;
            double eps = vdwType.wellDepth;
            OpenMM_AmoebaWcaDispersionForce_setParticleParameters(amoebaWcaDispersionForce, i,
                    OpenMM_NmPerAngstrom * radius * radScale,
                    OpenMM_KJPerKcal * eps * useFactor);
        }
        OpenMM_AmoebaWcaDispersionForce_updateParametersInContext(amoebaWcaDispersionForce, context);
    }

    @Override
    public void setLambda(double lambda) {
        if (lambda >= 0.0 && lambda <= 1.0) {
            this.lambda = lambda;
            super.setLambda(lambda);
            updateParameters();
        } else {
            String message = String.format("Lambda value %8.3f is not in the range [0..1].", lambda);
            logger.warning(message);
        }
    }

    /**
     * Evaluates energy both with OpenMM and reference potential, and returns
     * the difference FFX-OpenMM.
     *
     * @param x Coordinate array
     * @param verbose
     * @return Energy discrepancy
     */
    public double energyVsFFX(double[] x, boolean verbose) {
        double ffxE = super.energy(x, verbose);
        double thisE = energy(x, verbose);
        return ffxE - thisE;
    }

    /**
     * Evaluates energy and gradients both with OpenMM and reference potential,
     * and returns the difference FFX-OpenMM.
     *
     * @param x Coordinate array
     * @param gFFX Array for FFX gradients to be stored in
     * @param gOMM Array for OpenMM gradients to be stored in
     * @param verbose
     * @return Energy discrepancy
     */
    public double energyAndGradVsFFX(double[] x, double[] gFFX, double[] gOMM, boolean verbose) {
        double ffxE = super.energyAndGradient(x, gFFX, verbose);
        double thisE = energyAndGradient(x, gOMM, verbose);
        return ffxE - thisE;
    }

    /**
     * Returns the current energy. Preferred is to use the methods with explicit
     * coordinate/gradient arrays.
     *
     * @return Current energy.
     */
    @Override
    public double energy() {
        return energy(false, false);
    }

    @Override
    public double energy(double[] x) {
        return energy(x, false);
    }

    @Override
    public double energy(double[] x, boolean verbose) {

        if (lambdaBondedTerms) {
            return 0.0;
        }

        updateParameters();

        /**
         * Unscale the coordinates.
         */
        if (optimizationScaling != null) {
            int len = x.length;
            for (int i = 0; i < len; i++) {
                x[i] /= optimizationScaling[i];
            }
        }
        setCoordinates(x);
        setOpenMMPositions(x, x.length);

        int infoMask = OpenMM_State_Energy;
        state = OpenMM_Context_getState(context, infoMask, enforcePBC);
        double e = OpenMM_State_getPotentialEnergy(state) / OpenMM_KJPerKcal;

        if (verbose) {
            logger.log(Level.INFO, String.format(" OpenMM Energy: %14.10g", e));
        }

        /**
         * Rescale the coordinates.
         */
        if (optimizationScaling != null) {
            int len = x.length;
            for (int i = 0; i < len; i++) {
                x[i] *= optimizationScaling[i];
            }
        }

        OpenMM_State_destroy(state);
        return e;
    }

    @Override
    public double energyAndGradient(double x[], double g[]) {
        return energyAndGradient(x, g, false);
    }

    @Override
    public double energyAndGradient(double x[], double g[], boolean verbose) {
        if (lambdaBondedTerms) {
            return 0.0;
        }

        /**
         * Un-scale the coordinates.
         */
        if (optimizationScaling != null) {
            int len = x.length;
            for (int i = 0; i < len; i++) {
                x[i] /= optimizationScaling[i];
            }
        }
        setCoordinates(x);
        setOpenMMPositions(x, x.length);

        int infoMask = OpenMM_State_Energy;
        infoMask += OpenMM_State_Forces;

        state = OpenMM_Context_getState(context, infoMask, enforcePBC);
        double e = OpenMM_State_getPotentialEnergy(state) / OpenMM_KJPerKcal;

        if (maxDebugGradient < Double.MAX_VALUE) {
            boolean extremeGrad = Arrays.stream(g).anyMatch((double gi) -> {
                return (gi > maxDebugGradient || gi < -maxDebugGradient);
            });
            if (extremeGrad) {
                File origFile = molecularAssembly.getFile();
                String timeString = LocalDateTime.now().format(DateTimeFormatter.
                        ofPattern("yyyy_MM_dd-HH_mm_ss"));

                String filename = String.format("%s-LARGEGRAD-%s.pdb",
                        FilenameUtils.removeExtension(molecularAssembly.getFile().getName()),
                        timeString);
                PotentialsFunctions ef = new PotentialsUtils();
                filename = ef.versionFile(filename);

                logger.warning(String.format(" Excessively large gradients detected; printing snapshot to file %s", filename));
                ef.saveAsPDB(molecularAssembly, new File(filename));
                molecularAssembly.setFile(origFile);
            }
        }

        if (verbose) {
            logger.log(Level.INFO, String.format(" OpenMM Energy: %14.10g", e));
        }

        forces = OpenMM_State_getForces(state);

        fillGradients(g);
        /**
         * Scale the coordinates and gradients.
         */
        if (optimizationScaling != null) {
            int len = x.length;
            for (int i = 0; i < len; i++) {
                x[i] *= optimizationScaling[i];
                g[i] /= optimizationScaling[i];
            }
        }

        OpenMM_State_destroy(state);
        return e;
    }

    @Override
    public void setCrystal(Crystal crystal) {
        super.setCrystal(crystal);
        setDefaultPeriodicBoxVectors();

        //loadFFXPositionToOpenMM();
    }

    /**
     * <p>
     * getGradients</p>
     *
     * @param g an array of double.
     * @return
     */
    @Override
    public double[] getGradients(double g[]) {
        return fillGradients(g);
    }

    /**
     * Private method for internal use, so we don't have subclasses calling
     * super.energy, and this class delegating to the subclass's getGradients
     * method.
     *
     * @param g Gradient array to fill.
     * @return Gradient array.
     */
    public double[] fillGradients(double[] g) {
        assert (g != null);
        int n = getNumberOfVariables();
        if (g.length < n) {
            g = new double[n];
        }
        int index = 0;
        Atom[] atoms = molecularAssembly.getAtomArray();
        int nAtoms = atoms.length;
        for (int i = 0; i < nAtoms; i++) {
            Atom a = atoms[i];
            if (a.isActive()) {
                OpenMM_Vec3 posInNm = OpenMM_Vec3Array_get(forces, i);
                /**
                 * Convert OpenMM Forces in KJ/Nm into an FFX gradient in
                 * Kcal/A.
                 */
                double gx = -posInNm.x * OpenMM_NmPerAngstrom * OpenMM_KcalPerKJ;
                double gy = -posInNm.y * OpenMM_NmPerAngstrom * OpenMM_KcalPerKJ;
                double gz = -posInNm.z * OpenMM_NmPerAngstrom * OpenMM_KcalPerKJ;
                if (Double.isNaN(gx) || Double.isInfinite(gx)
                        || Double.isNaN(gy) || Double.isInfinite(gy)
                        || Double.isNaN(gz) || Double.isInfinite(gz)) {
                    /*String message = format("The gradient of atom %s is (%8.3f,%8.3f,%8.3f).",
                            a.toString(), gx, gy, gz);*/
                    StringBuilder sb = new StringBuilder(format("The gradient of atom %s is (%8.3f,%8.3f,%8.3f).",
                            a.toString(), gx, gy, gz));
                    double[] vals = new double[3];
                    a.getVelocity(vals);
                    sb.append(format("\n Velocities: %8.3g %8.3g %8.3g", vals[0], vals[1], vals[2]));
                    a.getAcceleration(vals);
                    sb.append(format("\n Accelerations: %8.3g %8.3g %8.3g", vals[0], vals[1], vals[2]));
                    a.getPreviousAcceleration(vals);
                    sb.append(format("\n Previous accelerations: %8.3g %8.3g %8.3g", vals[0], vals[1], vals[2]));

                    //logger.severe(message);
                    throw new EnergyException(sb.toString());
                }
                a.setXYZGradient(gx, gy, gz);
                g[index++] = gx;
                g[index++] = gy;
                g[index++] = gz;
            }
        }
        return g;
    }

    /**
     * setOpenMMPositions takes in an array of doubles generated by the DYN
     * reader method and appends these values to a Vec3Array. Finally this
     * method sets the created Vec3Array as the positions of the context.
     *
     * @param x
     * @param numberOfVariables
     */
    public void setOpenMMPositions(double x[], int numberOfVariables) {
        assert numberOfVariables == getNumberOfVariables();
        if (positions == null) {
            positions = OpenMM_Vec3Array_create(0);
        } else {
            OpenMM_Vec3Array_resize(positions, 0);
        }
        OpenMM_Vec3.ByValue pos = new OpenMM_Vec3.ByValue();
        for (int i = 0; i < numberOfVariables; i = i + 3) {
            pos.x = x[i] * OpenMM_NmPerAngstrom;
            pos.y = x[i + 1] * OpenMM_NmPerAngstrom;
            pos.z = x[i + 2] * OpenMM_NmPerAngstrom;
            OpenMM_Vec3Array_append(positions, pos);
        }
        OpenMM_Context_setPositions(context, positions);
    }

    /**
     * setOpenMMVelocities takes in an array of doubles generated by the DYN
     * reader method and appends these values to a Vec3Array. Finally this
     * method sets the created Vec3Arrat as the velocities of the context.
     *
     * @param v
     * @param numberOfVariables
     */
    public void setOpenMMVelocities(double v[], int numberOfVariables) {
        assert numberOfVariables == getNumberOfVariables();
        if (velocities == null) {
            velocities = OpenMM_Vec3Array_create(0);
        } else {
            OpenMM_Vec3Array_resize(velocities, 0);
        }
        OpenMM_Vec3.ByValue vel = new OpenMM_Vec3.ByValue();
        for (int i = 0; i < numberOfVariables; i = i + 3) {
            vel.x = v[i] * OpenMM_NmPerAngstrom;
            vel.y = v[i + 1] * OpenMM_NmPerAngstrom;
            vel.z = v[i + 2] * OpenMM_NmPerAngstrom;
            OpenMM_Vec3Array_append(velocities, vel);
        }
        OpenMM_Context_setVelocities(context, velocities);
    }

    /**
     * getOpenMMPositions takes in a PointerByReference containing the position
     * information of the context. This method creates a Vec3Array that contains
     * the three dimensional information of the positions of the atoms. The
     * method then adds these values to a new double array x and returns it to
     * the method call
     *
     * @param positions
     * @param numberOfVariables
     * @param x
     * @return x
     */
    public double[] getOpenMMPositions(PointerByReference positions, int numberOfVariables, double x[]) {
        assert numberOfVariables == getNumberOfVariables();
        if (x == null || x.length < numberOfVariables) {
            x = new double[numberOfVariables];
        }
        Atom[] atoms = molecularAssembly.getAtomArray();
        int nAtoms = atoms.length;
        for (int i = 0; i < nAtoms; i++) {
            int offset = i * 3;
            OpenMM_Vec3 pos = OpenMM_Vec3Array_get(positions, i);
            x[offset] = pos.x * OpenMM_AngstromsPerNm;
            x[offset + 1] = pos.y * OpenMM_AngstromsPerNm;
            x[offset + 2] = pos.z * OpenMM_AngstromsPerNm;
            Atom atom = atoms[i];
            atom.moveTo(x[offset], x[offset + 1], x[offset + 2]);
        }
        return x;
    }

    /**
     * getOpenMMVelocities takes in a PointerByReference containing the velocity
     * information of the context. This method creates a Vec3Array that contains
     * the three dimensional information of the velocities of the atoms. This
     * method then adds these values to a new double array v and returns it to
     * the method call
     *
     * @param velocities
     * @param numberOfVariables
     * @return
     */
    public double[] getOpenMMVelocities(PointerByReference velocities, int numberOfVariables, double v[]) {
        assert numberOfVariables == getNumberOfVariables();
        if (v == null || v.length < numberOfVariables) {
            v = new double[numberOfVariables];
        }
        Atom[] atoms = molecularAssembly.getAtomArray();
        int nAtoms = atoms.length;
        for (int i = 0; i < nAtoms; i++) {
            int offset = i * 3;
            OpenMM_Vec3 vel = OpenMM_Vec3Array_get(velocities, i);
            v[offset] = vel.x * OpenMM_AngstromsPerNm;
            v[offset + 1] = vel.y * OpenMM_AngstromsPerNm;
            v[offset + 2] = vel.z * OpenMM_AngstromsPerNm;
            Atom atom = atoms[i];
            double velocity[] = {v[offset], v[offset + 1], v[offset + 2]};
            atom.setVelocity(velocity);
        }
        return v;
    }

    /**
     * getOpenMMAccelerations takes in a PointerByReference containing the force
     * information of the context. This method creates a Vec3Array that contains
     * the three dimensional information of the forces on the atoms. This method
     * then adds these values (divided by mass, effectively turning them into
     * accelerations) to a new double array a and returns it to the method call
     *
     * @param forces
     * @param numberOfVariables
     * @param mass
     * @return
     */
    public double[] getOpenMMAccelerations(PointerByReference forces, int numberOfVariables, double[] mass, double[] a) {
        assert numberOfVariables == getNumberOfVariables();
        if (a == null || a.length < numberOfVariables) {
            a = new double[numberOfVariables];
        }
        Atom[] atoms = molecularAssembly.getAtomArray();
        int nAtoms = atoms.length;
        for (int i = 0; i < nAtoms; i++) {
            int offset = i * 3;
            OpenMM_Vec3 acc = OpenMM_Vec3Array_get(forces, i);
            a[offset] = (acc.x * 10.0) / mass[i];
            a[offset + 1] = (acc.y * 10.0) / mass[i + 1];
            a[offset + 2] = (acc.z * 10.0) / mass[i + 2];
            Atom atom = atoms[i];
            double acceleration[] = {a[offset], a[offset + 1], a[offset + 2]};
            atom.setAcceleration(acceleration);
        }
        return a;
    }

    private void setDefaultPeriodicBoxVectors() {

        OpenMM_Vec3 a = new OpenMM_Vec3();
        OpenMM_Vec3 b = new OpenMM_Vec3();
        OpenMM_Vec3 c = new OpenMM_Vec3();

        Crystal crystal = super.getCrystal();

        if (!crystal.aperiodic()) {
            a.x = crystal.a * OpenMM_NmPerAngstrom;
            a.y = 0.0 * OpenMM_NmPerAngstrom;
            a.z = 0.0 * OpenMM_NmPerAngstrom;
            b.x = 0.0 * OpenMM_NmPerAngstrom;
            b.y = crystal.b * OpenMM_NmPerAngstrom;
            b.z = 0.0 * OpenMM_NmPerAngstrom;
            c.x = 0.0 * OpenMM_NmPerAngstrom;
            c.y = 0.0 * OpenMM_NmPerAngstrom;
            c.z = crystal.c * OpenMM_NmPerAngstrom;
            OpenMM_System_setDefaultPeriodicBoxVectors(system, a, b, c);
        }
    }

    /**
     * getIntegrator returns the integrator used for the context
     *
     * @return integrator
     */
    public PointerByReference getIntegrator() {
        return integrator;
    }

    /**
     * setIntegrator takes in a parameters to determine which integrator the
     * user requested during the start up of the simulation. A switch statement
     * is used with Strings as the variable to determine between Lengevin,
     * Brownian, Custom, Compound and Verlet integrator
     *
     * @param integratorString
     * @param timeStep
     * @param temperature
     */
    public void setIntegrator(String integratorString, double timeStep, double temperature) {
        OpenMM_Context_destroy(context);
        double dt = timeStep * 1.0e-3;
        switch (integratorString) {
            case "LANGEVIN":
                logger.log(Level.INFO, String.format(" Created Langevin integrator with time step %6.3e (psec).", dt));
                integrator = OpenMM_LangevinIntegrator_create(temperature, frictionCoeff, dt);
                break;
            /*
            case "BROWNIAN":
                integrator = OpenMM_BrownianIntegrator_create(temperature, frictionCoeff, dt);
                break;
            case "CUSTOM":
                integrator = OpenMM_CustomIntegrator_create(dt);
                break;
            case "COMPOUND":
                integrator = OpenMM_CompoundIntegrator_create();
                break;
             */
            case "VERLET":
            default:
                logger.log(Level.INFO, String.format(" Created Verlet integrator with time step %6.3e (psec).", dt));
                integrator = OpenMM_VerletIntegrator_create(dt);
        }

        // Create a context.
        context = OpenMM_Context_create_2(system, integrator, platform);

        // Set initial positions.
        double x[] = new double[numParticles * 3];
        int index = 0;
        Atom atoms[] = molecularAssembly.getAtomArray();
        for (int i = 0; i < numParticles; i++) {
            Atom atom = atoms[i];
            x[index] = atom.getX();
            x[index + 1] = atom.getY();
            x[index + 2] = atom.getZ();
            index += 3;
        }
        setOpenMMPositions(x, numParticles * 3);
    }

    /**
     * Returns the context created for the ForceFieldEnergyOpenMM object
     *
     * @return context
     */
    public PointerByReference getContext() {
        return context;
    }

    /**
     * Sets the finite-difference step size used for getdEdL.
     *
     * @param fdDLambda FD step size.
     */
    public void setFdDLambda(double fdDLambda) {
        this.fdDLambda = fdDLambda;
    }

    private boolean doOpenMMdEdL = false;
    private boolean doFFXdEdL = true;
    private boolean testdEdL = true;

    /**
     * {@inheritDoc}
     */
    @Override
    public double getdEdL() {
        if (!lambdaTerm) {
            return 0.0;
        }

        if (testdEdL) {
            testLambda();
            testdEdL = false;
        }

        double currentLambda = lambda;
        double width = fdDLambda;
        double ePlus;
        double eMinus;
        double dEdL = 0.0;
        double openMMdEdL = 0.0;
        double ffxdEdL = 0.0;

        // Small optimization to only create the x array once.
        double[] x = new double[getNumberOfVariables()];
        getCoordinates(x);

        if (doOpenMMdEdL) {
            width = fdDLambda;
            if (currentLambda + fdDLambda > 1.0) {
                logger.fine(" Could not test the upper point, as current lambda + fdDL > 1");
                ePlus = energy(x);
                setLambda(currentLambda - fdDLambda);
                eMinus = energy(x);
            } else if (currentLambda - fdDLambda < 0.0) {
                logger.fine(" Could not test the lower point, as current lambda - fdDL < 1");
                eMinus = energy(x);
                setLambda(currentLambda + fdDLambda);
                ePlus = energy(x);
            } else {
                setLambda(currentLambda + fdDLambda);
                ePlus = energy(x);
                setLambda(currentLambda - fdDLambda);
                eMinus = energy(x);
                //logger.info(String.format(" OpenMM %12.8f %12.8f", ePlus, eMinus));
                width *= 2.0;
            }
            // Reset Lambda.
            setLambda(currentLambda);
            openMMdEdL = (ePlus - eMinus) / width;
            //logger.info(String.format(" Step: %16.10f OpenMM: %16.10f", fdDLambda, openMMdEdL));
            dEdL = openMMdEdL;
        }

        if (doFFXdEdL || !doOpenMMdEdL) {
            width = fdDLambda;
            // This section technically not robust to the case that fdDLambda > 0.5.
            // However, that should be an error case checked when fdDLambda is set.
            super.setLambda(1.0);
            if (currentLambda + fdDLambda > 1.0) {
                logger.fine(" Could not test the upper point, as current lambda + fdDL > 1");
                super.setLambdaMultipoleScale(currentLambda);
                ePlus = super.energy(x, false);
                // ePlus = super.getTotalElectrostaticEnergy();
                super.setLambdaMultipoleScale(currentLambda - fdDLambda);
                eMinus = super.energy(x, false);
                // eMinus = super.getTotalElectrostaticEnergy();
            } else if (currentLambda - fdDLambda < 0.0) {
                logger.fine(" Could not test the lower point, as current lambda - fdDL < 1");
                super.setLambdaMultipoleScale(currentLambda);
                eMinus = super.energy(x, false);
                // eMinus = super.getTotalElectrostaticEnergy();
                super.setLambdaMultipoleScale(currentLambda + fdDLambda);
                ePlus = super.energy(x, false);
                // ePlus = super.getTotalElectrostaticEnergy();
            } else {
                super.setLambdaMultipoleScale(currentLambda + fdDLambda);
                ePlus = super.energy(x, false);
                // ePlus = super.getTotalElectrostaticEnergy();
                super.setLambdaMultipoleScale(currentLambda - fdDLambda);
                eMinus = super.energy(x, false);
                // eMinus = super.getTotalElectrostaticEnergy();
                //logger.info(String.format(" FFX    %12.8f %12.8f", ePlus, eMinus));
                width *= 2.0;
            }
            super.setLambdaMultipoleScale(currentLambda);
            ffxdEdL = (ePlus - eMinus) / width;
            //logger.info(String.format(" Step: %16.10f FFX:    %16.10f", fdDLambda, ffxdEdL));
            dEdL = ffxdEdL;
        }

        return dEdL;
    }

    /**
     * Test the OpenMM and FFX energy for Lambda = 0 and Lambda = 1.
     */
    public void testLambda() {
        // Save the current value of Lambda.
        double currentLambda = lambda;

        // Small optimization to only create the x array once.
        double[] x = new double[getNumberOfVariables()];
        getCoordinates(x);

        // Test OpenMM at L=0 and L=1.
        setLambda(0.0);
        double openMMEnergyZero = energy(x);
        setLambda(1.0);
        double openMMEnergyOne = energy(x);

        // Test FFX at L=0 and L=1.
        super.setLambda(1.0);
        super.setLambdaMultipoleScale(0.0);
        double ffxEnergyZero = super.energy(x, false);
        super.setLambdaMultipoleScale(1.0);
        double ffxEnergyOne = super.energy(x, false);
        super.setLambdaMultipoleScale(currentLambda);

        setLambda(currentLambda);

        logger.info(format(" OpenMM Energy at L=0: %16.8f and L=1: %16.8f", openMMEnergyZero, openMMEnergyOne));
        logger.info(format(" FFX Energy    at L=0: %16.8f and L=1: %16.8f", ffxEnergyZero, ffxEnergyOne));
    }

    /**
     * {@inheritDoc}
     *
     * @param gradients
     */
    @Override
    public void getdEdXdL(double gradients[]) {
        // Note for ForceFieldEnergyOpenMM this method is not implemented.
    }

    /**
     * {@inheritDoc}
     */
    @Override
    public double getd2EdL2() {
        // Note for ForceFieldEnergyOpenMM this method is not implemented.
        return 0.0;
    }

    public double getVDWRadius() {
        VanDerWaals vdW = super.getVdwNode();
        if (vdW == null) {
            return -1.0;
        }

        /**
         * Only 6-12 LJ with arithmetic mean to define sigma and geometric mean
         * for epsilon is supported.
         */
        VanDerWaalsForm vdwForm = vdW.getVDWForm();
        if (vdwForm.vdwType != LENNARD_JONES
                || vdwForm.radiusRule != ARITHMETIC
                || vdwForm.epsilonRule != GEOMETRIC) {
            logger.log(Level.SEVERE, String.format(" Unsuppporterd van der Waals functional form."));
            return -1.0;
        }

        /**
         * OpenMM vdW force requires a diameter (i.e. not radius).
         */
        double radScale = 1.0;
        if (vdwForm.radiusSize == RADIUS) {
            radScale = 2.0;
        }
        /**
         * OpenMM vdw force requires atomic sigma values (i.e. not r-min).
         */
        if (vdwForm.radiusType == R_MIN) {
            radScale /= 1.122462048309372981;
        }

        return radScale;
    }

    public void setUpHydrogenConstraints(PointerByReference system) {
        int i;
        int iAtom1;
        int iAtom2;

        //Atom[] atoms = molecularAssembly.getAtomArray();
        Bond[] bonds = super.getBonds();

        logger.info(String.format(" Setting up Hydrogen constraints"));

        if (bonds == null || bonds.length < 1) {
            return;
        }
        int nBonds = bonds.length;
        Atom atom1;
        Atom atom2;
        Atom parentAtom;
        Bond bondForBondLength;
        BondType bondType;

        for (i = 0; i < nBonds; i++) {
            Bond bond = bonds[i];
            atom1 = bond.getAtom(0);
            atom2 = bond.getAtom(1);
            if (atom1.isHydrogen()) {
                parentAtom = atom1.getBonds().get(0).get1_2(atom1);
                bondForBondLength = atom1.getBonds().get(0);
                bondType = bondForBondLength.bondType;
                iAtom1 = atom1.getXyzIndex() - 1;
                iAtom2 = parentAtom.getXyzIndex() - 1;
                OpenMM_System_addConstraint(system, iAtom1, iAtom2, bondForBondLength.bondType.distance * OpenMM_NmPerAngstrom);
            } else if (atom2.isHydrogen()) {
                parentAtom = atom2.getBonds().get(0).get1_2(atom2);
                bondForBondLength = atom2.getBonds().get(0);
                bondType = bondForBondLength.bondType;
                iAtom1 = atom2.getXyzIndex() - 1;
                iAtom2 = parentAtom.getXyzIndex() - 1;
                OpenMM_System_addConstraint(system, iAtom1, iAtom2, bondForBondLength.bondType.distance * OpenMM_NmPerAngstrom);
            }
        }
    }

    public int calculateDegreesOfFreedom() {
        int dof = numParticles * 3;
        dof = dof - OpenMM_System_getNumConstraints(system);
        if (commRemover != null) {
            dof -= 3;
        }
        return dof;
    }

    public int getNumParticles() {
        return numParticles;
    }

}<|MERGE_RESOLUTION|>--- conflicted
+++ resolved
@@ -2283,16 +2283,8 @@
      * OpenMM NonBondedForce. Note that alchemical atoms must have eps=0 to turn
      * them off in this force.
      *
-<<<<<<< HEAD
      * 2.) Handle interactions between alchemical atoms and mixed non-alchemical <-> alchemical interactions
      *      with an OpenMM CustomNonBondedForce.
-=======
-     * 2.) Handle interactions between alchemical atoms and mixed non-alchemical
-     * <-> alchemical interactions with an OpenMM CustomNonBondedForce.
-     *
-     * ToDo: Add two sets of interaction groups. 1) Alchemical with Alchemcial.
-     * 2) Alchemical with Non-Alchemical.
->>>>>>> ecedbab8
      */
     private void fixedChargeSoftcore() {
 
@@ -2367,10 +2359,7 @@
             PointerByReference particleParameters = OpenMM_DoubleArray_create(0);
             OpenMM_DoubleArray_append(particleParameters, sigma);
             OpenMM_DoubleArray_append(particleParameters, eps);
-<<<<<<< HEAD
-=======
-
->>>>>>> ecedbab8
+
             OpenMM_CustomNonbondedForce_addParticle(fixedChargeSoftcore, particleParameters);
             OpenMM_DoubleArray_destroy(particleParameters);
         }
@@ -2403,15 +2392,7 @@
             }
         }
 
-<<<<<<< HEAD
-        PointerByReference aaInteractionGroup = OpenMM_IntArray_create(0);
-        PointerByReference naInteractionGroup = OpenMM_IntArray_create(0);
-        for (int i = 0; i < nAtoms; i++) {
-            Atom atom = atoms[i];
-            if (atom.applyLambda()){
-                OpenMM_IntArray_append(aaInteractionGroup, i);
-=======
-        // ToDo: Create and add 1) Alchemical with Alchemical and 2) Alchemical with Non-Alchemical interaction groups.
+
         PointerByReference aaInteractionGroup = OpenMM_IntArray_create(0);
         PointerByReference naInteractionGroup = OpenMM_IntArray_create(0);
 
@@ -2424,20 +2405,13 @@
                 OpenMM_IntArray_append(aaInteractionGroup, i);
                 OpenMM_NonbondedForce_getParticleParameters(fixedChargeNonBondedForce, i, charge, sigma, eps);
                 OpenMM_NonbondedForce_setParticleParameters(fixedChargeNonBondedForce, i, 0.0, sigma.getValue(), 0.0);
->>>>>>> ecedbab8
             } else {
                 OpenMM_IntArray_append(naInteractionGroup, i);
             }
         }
-<<<<<<< HEAD
+
         OpenMM_CustomNonbondedForce_addInteractionGroup(fixedChargeSoftcore, aaInteractionGroup, aaInteractionGroup);
         OpenMM_CustomNonbondedForce_addInteractionGroup(fixedChargeSoftcore, aaInteractionGroup, naInteractionGroup);
-=======
-
-        OpenMM_CustomNonbondedForce_addInteractionGroup(fixedChargeSoftcore, aaInteractionGroup, aaInteractionGroup);
-        OpenMM_CustomNonbondedForce_addInteractionGroup(fixedChargeSoftcore, aaInteractionGroup, naInteractionGroup);
-
->>>>>>> ecedbab8
         OpenMM_IntArray_destroy(aaInteractionGroup);
         OpenMM_IntArray_destroy(naInteractionGroup);
 
