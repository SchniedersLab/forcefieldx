// ******************************************************************************
//
// Title:       Force Field X.
// Description: Force Field X - Software for Molecular Biophysics.
// Copyright:   Copyright (c) Michael J. Schnieders 2001-2021.
//
// This file is part of Force Field X.
//
// Force Field X is free software; you can redistribute it and/or modify it
// under the terms of the GNU General Public License version 3 as published by
// the Free Software Foundation.
//
// Force Field X is distributed in the hope that it will be useful, but WITHOUT
// ANY WARRANTY; without even the implied warranty of MERCHANTABILITY or FITNESS
// FOR A PARTICULAR PURPOSE. See the GNU General Public License for more
// details.
//
// You should have received a copy of the GNU General Public License along with
// Force Field X; if not, write to the Free Software Foundation, Inc., 59 Temple
// Place, Suite 330, Boston, MA 02111-1307 USA
//
// Linking this library statically or dynamically with other modules is making a
// combined work based on this library. Thus, the terms and conditions of the
// GNU General Public License cover the whole combination.
//
// As a special exception, the copyright holders of this library give you
// permission to link this library with independent modules to produce an
// executable, regardless of the license terms of these independent modules, and
// to copy and distribute the resulting executable under terms of your choice,
// provided that you also meet, for each linked independent module, the terms
// and conditions of the license of that module. An independent module is a
// module which is not derived from or based on this library. If you modify this
// library, you may extend this exception to your version of the library, but
// you are not obligated to do so. If you do not wish to do so, delete this
// exception statement from your version.
//
// ******************************************************************************
package ffx.potential.nonbonded;

import static ffx.numerics.atomic.AtomicDoubleArray.atomicDoubleArrayFactory;
import static ffx.potential.nonbonded.implicit.DispersionRegion.DEFAULT_DISPERSION_OFFSET;
import static ffx.potential.parameters.ForceField.toEnumForm;
import static ffx.potential.parameters.SoluteType.setSoluteRadii;
import static ffx.utilities.Constants.dWater;
import static ffx.utilities.KeywordGroup.ImplicitSolvent;
import static java.lang.String.format;
import static java.util.Arrays.fill;
import static org.apache.commons.math3.util.FastMath.max;

import edu.rit.pj.ParallelTeam;
import ffx.crystal.Crystal;
import ffx.numerics.atomic.AtomicDoubleArray;
import ffx.numerics.atomic.AtomicDoubleArray.AtomicDoubleArrayImpl;
import ffx.numerics.atomic.AtomicDoubleArray3D;
import ffx.potential.bonded.Atom;
import ffx.potential.bonded.LambdaInterface;
import ffx.potential.nonbonded.pme.Polarization;
import ffx.potential.nonbonded.implicit.BornGradRegion;
import ffx.potential.nonbonded.implicit.BornRadiiRegion;
import ffx.potential.nonbonded.implicit.BornTanhRescaling;
import ffx.potential.nonbonded.implicit.ChandlerCavitation;
import ffx.potential.nonbonded.implicit.ConnollyRegion;
import ffx.potential.nonbonded.implicit.DispersionRegion;
import ffx.potential.nonbonded.implicit.GKEnergyRegion;
import ffx.potential.nonbonded.implicit.GaussVol;
import ffx.potential.nonbonded.implicit.InducedGKFieldRegion;
import ffx.potential.nonbonded.implicit.InitializationRegion;
import ffx.potential.nonbonded.implicit.PermanentGKFieldRegion;
import ffx.potential.nonbonded.implicit.SurfaceAreaRegion;
import ffx.potential.parameters.AtomType;
import ffx.potential.parameters.ForceField;
import ffx.potential.parameters.SoluteType;
import ffx.potential.parameters.SoluteType.SOLUTE_RADII_TYPE;
import ffx.utilities.FFXKeyword;

import java.util.Arrays;
import java.util.HashMap;
import java.util.Map;
import java.util.logging.Level;
import java.util.logging.Logger;

/**
 * This Generalized Kirkwood class implements GK for the AMOEBA polarizable atomic multipole force
 * field in parallel using a {@link ffx.potential.nonbonded.NeighborList}.
 *
 * @author Michael J. Schnieders<br> derived from:<br> TINKER code by Michael J. Schnieders and Jay
 *     W. Ponder<br>
 * @see <a href="http://dx.doi.org/10.1021/ct7001336" target="_blank">M. J. Schnieders and J. W.
 *     Ponder, Polarizable atomic multipole solutes in a generalized Kirkwood continuum, Journal of
 *     Chemical Theory and Computation 2007, 3, (6), 2083-2097.</a><br>
 * @since 1.0
 */
public class GeneralizedKirkwood implements LambdaInterface {

  /**
   * Default dielectric offset
   */
  public static final double DEFAULT_DIELECTRIC_OFFSET = 0.09;

  private static final Logger logger = Logger.getLogger(GeneralizedKirkwood.class.getName());
  /**
   * Default Bondi scale factor.
   */
  private static final double DEFAULT_SOLUTE_SCALE = 1.0;

  /**
   * Dielectric offset from:
   *
   * <p>W. C. Still, A. Tempczyk, R. C. Hawley and T. Hendrickson, "A Semianalytical Treatment of
   * Solvation for Molecular Mechanics and Dynamics", J. Amer. Chem. Soc., 112, 6127-6129 (1990)
   */
  private final double dOffset = DEFAULT_DIELECTRIC_OFFSET;
  /**
   * Force field in use.
   */
  private final ForceField forceField;
  /**
   * Treatment of polarization.
   */
  private final Polarization polarization;
  /**
   * Particle mesh Ewald instance, which contains variables such as expanded coordinates and
   * multipoles in the global frame that GK uses.
   */
  private final ParticleMeshEwald particleMeshEwald;
  /**
   * Parallel team object for shared memory parallelization.
   */
  private final ParallelTeam parallelTeam;
  /**
   * Initialize GK output variables.
   */
  private final InitializationRegion initializationRegion;
  /**
   * Parallel computation of Born Radii.
   */
  private final BornRadiiRegion bornRadiiRegion;
  /**
   * Parallel computation of the Permanent GK Field.
   */
  private final PermanentGKFieldRegion permanentGKFieldRegion;
  /**
   * Parallel computation of the Induced GK Field.
   */
  private final InducedGKFieldRegion inducedGKFieldRegion;
  /**
   * Parallel computation of the GK continuum electrostatics energy.
   */
  private final GKEnergyRegion gkEnergyRegion;
  /**
   * Parallel computation of Born radii chain rule term.
   */
  private final BornGradRegion bornGradRegion;
  /**
   * Parallel computation of Dispersion energy.
   */
  private final DispersionRegion dispersionRegion;
  /**
   * Parallel computation of Cavitation.
   */
  private final SurfaceAreaRegion surfaceAreaRegion;
  /**
   * Volume to Surface Area Cavitation Dependence.
   */
  private final ChandlerCavitation chandlerCavitation;
  /**
   * Maps radii overrides (by AtomType) specified from the command line. e.g.
   * -DradiiOverride=134r1.20,135r1.20 sets atom types 134,135 to Bondi=1.20
   */
  private final HashMap<Integer, Double> radiiOverride = new HashMap<>();
  /**
   * Conversion from electron**2/Ang to kcal/mole.
   */
  public double electric;
  /**
   * Empirical scaling of the Bondi radii.
   */
  private final double bondiScale;

  /**
   * Array of Atoms being considered.
   */
  private Atom[] atoms;
  /**
   * Number of atoms.
   */
  private int nAtoms;
  /**
   * Cartesian coordinates of each atom.
   */
  private double[] x, y, z;
  /**
   * Base radius of each atom.
   */
  private double[] baseRadius;
  /**
   * Descreen radius of each atom.
   */
  private double[] descreenRadius;
  /**
   * Overlap scale factor for each atom, when using the Hawkins, Cramer & Truhlar pairwise
   * descreening algorithm.
   *
   * <p>G. D. Hawkins, C. J. Cramer and D. G. Truhlar, "Parametrized Models of Aqueous Free Energies
   * of Solvation Based on Pairwise Descreening of Solute Atomic Charges from a Dielectric Medium",
   * J. Phys. Chem., 100, 19824-19839 (1996).
   */
  private double[] overlapScale;
  /**
   * Sneck scaling parameter for each atom. Set based on maximum Sneck scaling parameter and number
   * of bound non-hydrogen atoms
   */
  private double[] neckScale;
  /**
   * If true, the descreening integral includes overlaps with the volume of the descreened atom
   */
  private final boolean perfectHCTScale;

  /**
   * The requested permittivity for the solvent.
   */
  @FFXKeyword(name = "solvent-dielectric", keywordGroup = ImplicitSolvent, defaultValue = "78.3",
          description = "The dielectric constant used for the solvent in generalized Kirkwood calculations."
                  + "The default of 78.3 corresponds to water.")
  private final double solventDielectric;
  /**
   * The requested permittivity for the solute.
   */
  @FFXKeyword(name = "solute-dielectric", keywordGroup = ImplicitSolvent, defaultValue = "1.0",
          description = "The dielectric constant used for the solute(s) in generalized Kirkwood calculations."
                  + "The default of 1.0 is consistent with all solute dielectric response arising from either"
                  + "polarization via induced dipoles and/or permanent dipole realignment.")
  private final double soluteDielectric;

  /**
   * Default overlap scale factor for the Hawkins, Cramer & Truhlar pairwise descreening algorithm:
   * 0.69 New default overlap scale factor set during implicit solvent model optimization: 0.72
   */
  private static final double DEFAULT_HCT_SCALE = 0.72;

  /**
   * Base overlap HCT overlap scale factor.
   */
  @FFXKeyword(name = "hct-scale", keywordGroup = ImplicitSolvent, defaultValue = "0.72",
          description = "The default overlap scale factor for Hawkins-Cramer-Truhlar pairwise descreening.")
  private final double hctScale;

  /**
   * If true, HCT overlap scale factors are element-specific
   */
  @FFXKeyword(name = "element-hct-scale", clazz = Boolean.class, keywordGroup = ImplicitSolvent, defaultValue = "false",
          description = "Flag to turn on element specific overlap scale factors for Hawkins-Cramer-Truhlar pairwise descreening.")
  private final boolean elementHCTScale;

  /**
   * Element-specific HCT overlap scale factors
   */
  private final HashMap<Integer, Double> elementHCTScaleFactors;

  /**
   * If true, the descreening size of atoms is based on their force field vdW radius
   */
  @FFXKeyword(name = "descreen-vdw", keywordGroup = ImplicitSolvent, defaultValue = "true",
          description = "If true, the descreening size of each atom is based on its force field van der Waals radius.")
  private final boolean descreenVDW;

  /**
   * If true, hydrogen atoms displace solvent during the pairwise descreening integral.
   */
  @FFXKeyword(name = "descreen-hydrogen", keywordGroup = ImplicitSolvent, defaultValue = "false",
          description = "If true, hydrogen atoms are contribute to the pairwise descreening integrals.")
  private final boolean descreenHydrogen;

  private static final double DEFAULT_DESCREEN_OFFSET = 0.0;
  /**
   * Offset applied to the pairwise descreening integral to improve stability at small separation.
   */
  @FFXKeyword(name = "descreen-offset", keywordGroup = ImplicitSolvent, defaultValue = "0.0",
          description = "Offset applied to the pairwise descreening integral to improve stability at small separation.")
  private final double descreenOffset;

  /**
   * Apply a neck correction during descreening.
   */
  @FFXKeyword(name = "neck-correction", keywordGroup = ImplicitSolvent, defaultValue = "false",
          description = "Apply a neck correction during descreening.")
  private final boolean neckCorrection;

  /**
   * Default Sneck scaling factor from Aguilar/Onufriev 2010
   */
  private static final double DEFAULT_NECK_SCALE = 0.6784;
  /**
   * Maximum Sneck scaling parameter value
   */
  @FFXKeyword(name = "neck-scale", keywordGroup = ImplicitSolvent, defaultValue = "",
          description = "The overlap scale factor to use during the descreening neck correction.")
  private double sneck;

  /**
   * Use the Corrigan et al. chemically aware neck correction; atoms with more heavy atom bonds are
   * less capable of forming interstitial necks.
   */
  @FFXKeyword(name = "chemically-aware-neck-scale", keywordGroup = ImplicitSolvent, defaultValue = "true",
          description = "If the neck descreening correction is being used, apply a smaller overlap scale"
                  + "factors as the number of bonded heavy atoms increases.")
  private final boolean chemicallyAwareSneck;

  /**
   * If true, the descreening integral includes the tanh correction to better approximate molecular
   * surface
   */
  @FFXKeyword(name = "tanh-correction", keywordGroup = ImplicitSolvent, defaultValue = "false",
          description = "If the neck descreening correction is being used, apply a smaller overlap scale"
                  + "factors as the number of bonded heavy atoms increases.")
  private final boolean tanhCorrection;

  /**
   * Default value of beta0 for tanh scaling
   */
  public static final double DEFAULT_TANH_BETA0 = 0.9563;
  /**
   * Default value of beta1 for tanh scaling
   */
  public static final double DEFAULT_TANH_BETA1 = 0.2578;
  /**
   * Default value of beta2 for tanh scaling
   */
  public static final double DEFAULT_TANH_BETA2 = 0.0810;

  /**
   * The coefficient beta0 for tanh rescaling of descreening integrals.
   */
  @FFXKeyword(name = "tanh-beta0", keywordGroup = ImplicitSolvent, defaultValue = "0.9563",
          description = "The coefficient beta0 for tanh rescaling of descreening integrals.")
  private double beta0;

  /**
   * The coefficient beta1 for tanh rescaling of descreening integrals.
   */
  @FFXKeyword(name = "tanh-beta1", keywordGroup = ImplicitSolvent, defaultValue = "0.2578",
          description = "The coefficient beta1 for tanh rescaling of descreening integrals.")
  private double beta1;

  /**
   * The coefficient beta2 for tanh rescaling of descreening integrals.
   */
  @FFXKeyword(name = "tanh-beta2", keywordGroup = ImplicitSolvent, defaultValue = "0.0810",
          description = "The coefficient beta2 for tanh rescaling of descreening integrals.")
  private double beta2;

  /**
   * Default constant for the Generalized Kirkwood cross-term.
   */
  public static final double DEFAULT_GKC = 2.455;
  /**
   * The Generalized Kirkwood cross-term parameter.
   */
  @FFXKeyword(name = "gkc", keywordGroup = ImplicitSolvent, defaultValue = "2.455",
          description = "The Generalized Kirkwood cross-term parameter.")
  public final double gkc;

  private static final NonPolarModel DEFAULT_NONPOLAR_MODEL = NonPolarModel.CAV_DISP;

  /**
   * Treatment of non-polar interactions.
   */
  @FFXKeyword(name = "nonpolar-model", clazz = String.class,
          keywordGroup = ImplicitSolvent, defaultValue = "cav-disp",
          description = "[CAV / CAV-DISP / GAUSS-DISP / SEV-DISP / NONE ] "
                  + "The non-polar contribution to the implicit solvent.")
  private final NonPolarModel nonPolarModel;

  /**
   * Default surface tension for non-polar models without an explicit dispersion term. This is lower
   * than CAVDISP, since the favorable dispersion term is implicitly included.
   */
  private static final double DEFAULT_CAVONLY_SURFACE_TENSION = 0.0049;

  /**
   * Water probe radius.
   */
  public final double probe;

  /**
   * Default solvent pressure for apolar models with an explicit volume term.
   *
   * <p>From work by Chandler et al., the following relationship for cavitation free energy as a
   * function of spherical particle size was found: Cross-Over = 3 * S.T. / S.P.
   *
   * <p>A S.P. of 0.0334 kcal/mol/A^3 was obtained using explicit AMOEBA water simulations and
   * solvent excluded volumes.
   *
   * <p>A S.P. of 0.0343 kcal/mol/A^3 is obtained assuming a macroscopic surface tension of 0.103
   * kcal/mol/A^3 and a cross-over of 9.0 (i.e. S.P. = 3 * S.T. / Cross-Over)
   *
   * <p>Both values are in reasonably good agreement, and 0.0334 is chosen as our default.
   */
  public static final double DEFAULT_SOLVENT_PRESSURE = 0.0334;

  /**
   * Default surface tension for apolar models with an explicit dispersion term.
   *
   * <p>Experimental value: 0.103 kcal/mol/Ang^2
   */
  public static final double DEFAULT_CAVDISP_SURFACE_TENSION = 0.103;

  /**
   * Using a S.P. of 0.0334 kcal/mol/A^3, and a limiting surface tension of 0.103 kcal/mol/A^2, the
   * cross-over point is 9.2515 A.
   *
   * <p>Using a S.P. of 0.0334 kcal/mol/A^3, and a limiting surface tension of 0.08 (i.e. 80% of the
   * experimentally observed surface tension of 0.103 kcal/mol/A^2), we derive a cross-over of:
   *
   * <p>9.251 A = 3 * 0.103 kcal/mol/A^2 / 0.0334 kcal/mol/A^3.
   */
  public static final double DEFAULT_CROSSOVER =
          3.0 * DEFAULT_CAVDISP_SURFACE_TENSION / DEFAULT_SOLVENT_PRESSURE;

  /**
   * Cavitation surface tension coefficient (kcal/mol/A^2).
   */
  @FFXKeyword(name = "surface-tension", keywordGroup = ImplicitSolvent, defaultValue = "0.103",
          description = "The cavitation surface tension coefficient (kcal/mol/A^2).")
  private final double surfaceTension;

  /**
   * Cavitation solvent pressure coefficient (kcal/mol/A^3).
   */
  @FFXKeyword(name = "solvent-pressure", keywordGroup = ImplicitSolvent, defaultValue = "0.0334",
          description = "The solvent pressure for nonpolar models with an explicit volume term (kcal/mol/A^3).")
  private final double solventPressue;

  /**
   * The base radii to use for GK.
   */
  @FFXKeyword(name = "gk-radius", clazz = String.class, keywordGroup = ImplicitSolvent, defaultValue = "solute",
          description = "[SOLUTE / VDW / CONSENSUS] "
                  + "The base atomic radii to use for generalized Kirkwood calculations. The default is to use solute radii, "
                  + "which were fit to experimental solvation free energy differences. Alternatively, force field"
                  + "specific van der Waals radii (vdw) or consensus Bondi radii (consensus) can be chosen.")
  private SOLUTE_RADII_TYPE soluteRadiiType;

  /**
   * Born radius of each atom.
   */
  private double[] born;
  /**
   * Flag to indicate if an atom should be included.
   */
  private boolean[] use = null;
  /**
   * Periodic boundary conditions and symmetry.
   */
  private Crystal crystal;
  /**
   * Atomic coordinates for each symmetry operator.
   */
  private double[][][] sXYZ;
  /**
   * Multipole moments for each symmetry operator.
   */
  private double[][][] globalMultipole;
  /**
   * Induced dipoles for each symmetry operator.
   */
  private double[][][] inducedDipole;
  /**
   * Induced dipole chain rule terms for each symmetry operator.
   */
  private double[][][] inducedDipoleCR;
  /**
   * AtomicDoubleArray implementation to use.
   */
  private AtomicDoubleArrayImpl atomicDoubleArrayImpl;
  /**
   * Atomic Gradient array.
   */
  private AtomicDoubleArray3D grad;
  /**
   * Atomic Torque array.
   */
  private AtomicDoubleArray3D torque;
  /**
   * Atomic Born radii chain-rule array.
   */
  private AtomicDoubleArray bornRadiiChainRule;
  /**
   * Atomic GK field array.
   */
  private final AtomicDoubleArray3D fieldGK;
  /**
   * Atomic GK field chain-rule array.
   */
  private final AtomicDoubleArray3D fieldGKCR;
  /**
   * Neighbor lists for each atom and symmetry operator.
   */
  private int[][][] neighborLists;
  /**
   * This field is because re-initializing the force field resizes some arrays but not others; that
   * second category must, when called on, be resized not to the current number of atoms but to the
   * maximum number of atoms (and thus to the size of the first category of arrays).
   */
  private int maxNumAtoms;
  /**
   * GK cut-off distance.
   */
  private double cutoff;
  /**
   * GK cut-off distance squared.
   */
  private double cut2;
  /**
   * Boolean flag to indicate GK will be scaled by the lambda state variable.
   */
  private boolean lambdaTerm;
  /**
   * The current value of the lambda state variable.
   */
  private double lambda = 1.0;
  /**
   * lPow equals lambda^polarizationLambdaExponent, where polarizationLambdaExponent is also used by
   * PME.
   */
  private double lPow = 1.0;
  /**
   * First derivative of lPow with respect to l.
   */
  private double dlPow = 0.0;
  /**
   * Second derivative of lPow with respect to l.
   */
  private double dl2Pow = 0.0;
  /**
   * Total Solvation Energy.
   */
  private double solvationEnergy = 0.0;
  /**
   * Electrostatic Solvation Energy.
   */
  private double gkEnergy = 0.0;
  /**
   * Electrostatic Solvation Energy from Permanent Multipoles.
   */
  private double gkPermanentEnergy = 0.0;
  /**
   * Electrostatic Solvation Energy from Induced Dipoles.
   */
  private double gkPolarizationEnergy = 0.0;
  /**
   * Dispersion Solvation Energy.
   */
  private double dispersionEnergy = 0.0;
  /**
   * Cavitation Solvation Energy.
   */
  private double cavitationEnergy = 0.0;
  /**
   * Time to compute GK electrostatics.
   */
  private long gkTime = 0;
  /**
   * Time to compute Dispersion energy.
   */
  private long dispersionTime = 0;
  /**
   * Time to compute Cavitation energy.
   */
  private long cavitationTime = 0;
  /**
   * Forces all atoms to be considered during Born radius updates.
   */
  private final boolean nativeEnvironmentApproximation;
  /**
   * Flag to turn on use of perfect Born radii.
   */
  private final boolean perfectRadii;

  /**
   * Constructor for GeneralizedKirkwood.
   *
   * @param forceField a {@link ffx.potential.parameters.ForceField} object.
   * @param atoms an array of {@link ffx.potential.bonded.Atom} objects.
   * @param particleMeshEwald a {@link ParticleMeshEwald} object.
   * @param crystal a {@link ffx.crystal.Crystal} object.
   * @param parallelTeam a {@link edu.rit.pj.ParallelTeam} object.
   */
  public GeneralizedKirkwood(ForceField forceField, Atom[] atoms,
                             ParticleMeshEwald particleMeshEwald, Crystal crystal, ParallelTeam parallelTeam,
                             double electric, double gkCutoff) {
    this.forceField = forceField;
    this.atoms = atoms;
    this.particleMeshEwald = particleMeshEwald;
    this.crystal = crystal;
    this.parallelTeam = parallelTeam;
    this.electric = electric;
    this.cutoff = gkCutoff;
    nAtoms = atoms.length;
    maxNumAtoms = nAtoms;
    polarization = particleMeshEwald.polarization;

    // Set the Kirkwood multipolar reaction field constants for solvent.
    solventDielectric = forceField.getDouble("SOLVENT_DIELECTRIC", dWater);
    // Set the Kirkwood multipolar reaction field constants for solute.
    soluteDielectric = forceField.getDouble("SOLUTE_DIELECTRIC", 1.0);

    // Define how force arrays will be accumulated.
    String value = forceField.getString("ARRAY_REDUCTION", "MULTI");
    try {
      atomicDoubleArrayImpl = AtomicDoubleArrayImpl.valueOf(toEnumForm(value));
    } catch (Exception e) {
      atomicDoubleArrayImpl = AtomicDoubleArrayImpl.MULTI;
      logger.info(
              format(" Unrecognized ARRAY-REDUCTION %s; defaulting to %s", value,
                      atomicDoubleArrayImpl));
    }

    String gkRadius = forceField.getString("GK_RADIUS", "SOLUTE");
    try {
      soluteRadiiType = SOLUTE_RADII_TYPE.valueOf(gkRadius.trim().toUpperCase());
    } catch (Exception e) {
      soluteRadiiType = SOLUTE_RADII_TYPE.SOLUTE;
    }

    // Define default Bondi scale factor, and HCT overlap scale factors.
    if (soluteRadiiType != SOLUTE_RADII_TYPE.SOLUTE) {
      bondiScale = forceField.getDouble("SOLUTE_SCALE", DEFAULT_SOLUTE_SCALE);
    } else {
      // Default Bondi scale factor for Solute Radii is 1.0.
      bondiScale = forceField.getDouble("SOLUTE_SCALE", 1.0);
    }

    hctScale = forceField.getDouble("HCT_SCALE", DEFAULT_HCT_SCALE);
    elementHCTScale = forceField.getBoolean("ELEMENT_HCT_SCALE", false);
    descreenVDW = forceField.getBoolean("DESCREEN_VDW", true);
    descreenHydrogen = forceField.getBoolean("DESCREEN_HYDROGEN", false);
    if (descreenVDW && !descreenHydrogen) {
      perfectHCTScale = forceField.getBoolean("PERFECT_HCT_SCALE", false);
    } else {
      perfectHCTScale = false;
    }
    descreenOffset = forceField.getDouble("DESCREEN_OFFSET", DEFAULT_DESCREEN_OFFSET);
    // If true, the descreening integral includes the neck correction to better approximate molecular surface.
    neckCorrection = forceField.getBoolean("NECK_CORRECTION", false);
    double sn = forceField.getDouble("SNECK", DEFAULT_NECK_SCALE);
    sneck = forceField.getDouble("NECK_SCALE", sn);
    chemicallyAwareSneck = forceField.getBoolean("CHEMICALLY_AWARE_SNECK", true);
    tanhCorrection = forceField.getBoolean("TANH_CORRECTION", false);
    double b0 = forceField.getDouble("BETA0", DEFAULT_TANH_BETA0);
    double b1 = forceField.getDouble("BETA1", DEFAULT_TANH_BETA1);
    double b2 = forceField.getDouble("BETA2", DEFAULT_TANH_BETA2);
    beta0 = forceField.getDouble("TANH_BETA0", b0);
    beta1 = forceField.getDouble("TANH_BETA1", b1);
    beta2 = forceField.getDouble("TANH_BETA2", b2);
    
    // Default overlap element specific scale factors for the Hawkins, Cramer & Truhlar pairwise descreening algorithm.
    HashMap<Integer, Double> DEFAULT_HCT_ELEMENTS = new HashMap<>();
    // Fit default values from Corrigan et. al. interstitial spaces work
    DEFAULT_HCT_ELEMENTS.put(1,0.7200);
    DEFAULT_HCT_ELEMENTS.put(6,0.6950);
    DEFAULT_HCT_ELEMENTS.put(7,0.7673);
    DEFAULT_HCT_ELEMENTS.put(8,0.7965);
    DEFAULT_HCT_ELEMENTS.put(15,0.6117);
    DEFAULT_HCT_ELEMENTS.put(16,0.7204);

    // Add default values for all elements
    elementHCTScaleFactors = new HashMap<>();
    elementHCTScaleFactors.put(1, DEFAULT_HCT_ELEMENTS.get(1));
    elementHCTScaleFactors.put(6, DEFAULT_HCT_ELEMENTS.get(6));
    elementHCTScaleFactors.put(7, DEFAULT_HCT_ELEMENTS.get(7));
    elementHCTScaleFactors.put(8, DEFAULT_HCT_ELEMENTS.get(8));
    elementHCTScaleFactors.put(15, DEFAULT_HCT_ELEMENTS.get(15));
    elementHCTScaleFactors.put(16, DEFAULT_HCT_ELEMENTS.get(16));

    // Fill elementHCTScaleFactors array based on input hct-element property flags
    // Overwrite defaults with input values, add new values if input elements aren't represented
    // Input lines read in as "hct-element atomicNumber hctValue"
    // So "hct-element 1 0.7200" would set the HCT scaling factor value for hydrogen (atomic number 1) to 0.7200
    String[] tmpElemScaleFactors = forceField.getProperties().getStringArray("hct-element");
    for(String elemScale : tmpElemScaleFactors){
      String[] singleScale = elemScale.trim().split(" +");
      if(elementHCTScaleFactors.containsKey(Integer.parseInt(singleScale[0]))) {
        elementHCTScaleFactors.replace(Integer.parseInt(singleScale[0]), Double.parseDouble(singleScale[1]));
      } else {
        elementHCTScaleFactors.put(Integer.parseInt(singleScale[0]), Double.parseDouble(singleScale[1]));
      }
    }

    perfectRadii = forceField.getBoolean("PERFECT_RADII", false);

    // Process any radii override values.
    String radiiProp = forceField.getString("GK_RADIIOVERRIDE", null);
    if (radiiProp != null) {
      String[] tokens = radiiProp.split("A");
      for (String token : tokens) {
        if (!token.contains("r")) {
          logger.severe("Invalid radius override.");
        }
        int separator = token.indexOf("r");
        int type = Integer.parseInt(token.substring(0, separator));
        double factor = Double.parseDouble(token.substring(separator + 1));
        logger.info(format(" (GK) Scaling AtomType %d with bondi factor %.2f", type, factor));
        radiiOverride.put(type, factor);
      }
    }

    NonPolarModel npModel;
    try {
      String cavModel = forceField.getString("CAVMODEL", DEFAULT_NONPOLAR_MODEL.name());
      cavModel = forceField.getString("NONPOLAR_MODEL", cavModel);
      npModel = getNonPolarModel(cavModel.toUpperCase());
    } catch (Exception ex) {
      npModel = NonPolarModel.NONE;
      logger.warning(format(" Error parsing non-polar model (set to NONE) %s", ex));
    }
    nonPolarModel = npModel;

    int threadCount = parallelTeam.getThreadCount();
    fieldGK = new AtomicDoubleArray3D(atomicDoubleArrayImpl, nAtoms, threadCount);
    fieldGKCR = new AtomicDoubleArray3D(atomicDoubleArrayImpl, nAtoms, threadCount);

    nativeEnvironmentApproximation =
            forceField.getBoolean("NATIVE_ENVIRONMENT_APPROXIMATION", false);
    probe = forceField.getDouble("PROBE_RADIUS", 1.4);
    cut2 = cutoff * cutoff;
    lambdaTerm = forceField.getBoolean("GK_LAMBDATERM", forceField.getBoolean("LAMBDATERM", false));

    // If polarization lambda exponent is set to 0.0, then we're running
    // Dual-Topology and the GK energy will be scaled with the overall system lambda value.
    double polLambdaExp = forceField.getDouble("POLARIZATION_LAMBDA_EXPONENT", 3.0);
    if (polLambdaExp == 0.0) {
      lambdaTerm = false;
      logger.info(" GK lambda term set to false.");
    }

    // If PME includes polarization and is a function of lambda, GK must also.
    if (!lambdaTerm
<<<<<<< HEAD
        && particleMeshEwald.getPolarizationType() != Polarization.NONE) {
=======
            && particleMeshEwald.getPolarizationType() != ParticleMeshEwald.Polarization.NONE) {
>>>>>>> b1821bd2
      if (forceField.getBoolean("ELEC_LAMBDATERM",
              forceField.getBoolean("LAMBDATERM", false))) {
        logger.info(" If PME includes polarization and is a function of lambda, GK must also.");
        lambdaTerm = true;
      }
    }

    initAtomArrays();

    double tensionDefault;
    switch (nonPolarModel) {
      case CAV:
        tensionDefault = DEFAULT_CAVONLY_SURFACE_TENSION;
        surfaceAreaRegion = new SurfaceAreaRegion(atoms, x, y, z, use,
                neighborLists, grad, threadCount, probe, tensionDefault);
        dispersionRegion = null;
        chandlerCavitation = null;
        break;
      case CAV_DISP:
        tensionDefault = DEFAULT_CAVDISP_SURFACE_TENSION;
        surfaceAreaRegion = new SurfaceAreaRegion(atoms, x, y, z, use,
                neighborLists, grad, threadCount, probe, tensionDefault);
        dispersionRegion = new DispersionRegion(threadCount, atoms, forceField);
        chandlerCavitation = null;
        break;
      case SEV_DISP:
        tensionDefault = DEFAULT_CAVDISP_SURFACE_TENSION;
        double[] radii = new double[nAtoms];
        int index = 0;
        for (Atom atom : atoms) {
          radii[index] = atom.getVDWType().radius / 2.0;
          index++;
        }
        ConnollyRegion connollyRegion = new ConnollyRegion(atoms, radii, threadCount);
        double wiggle = forceField.getDouble("WIGGLE", ConnollyRegion.DEFAULT_WIGGLE);
        connollyRegion.setWiggle(wiggle);
        chandlerCavitation = new ChandlerCavitation(atoms, connollyRegion, forceField);
        dispersionRegion = new DispersionRegion(threadCount, atoms, forceField);
        surfaceAreaRegion = null;
        break;
      case GAUSS_DISP:
        dispersionRegion = new DispersionRegion(threadCount, atoms, forceField);
        surfaceAreaRegion = null;
        tensionDefault = DEFAULT_CAVDISP_SURFACE_TENSION;
        GaussVol gaussVol = new GaussVol(atoms, forceField, parallelTeam);
        chandlerCavitation = new ChandlerCavitation(atoms, gaussVol, forceField);
        break;
      case BORN_CAV_DISP:
        tensionDefault = DEFAULT_CAVDISP_SURFACE_TENSION;
        surfaceAreaRegion = null;
        chandlerCavitation = null;
        dispersionRegion = new DispersionRegion(threadCount, atoms, forceField);
        break;
      case HYDROPHOBIC_PMF:
      case BORN_SOLV:
      case NONE:
      default:
        tensionDefault = DEFAULT_CAVONLY_SURFACE_TENSION;
        surfaceAreaRegion = null;
        dispersionRegion = null;
        chandlerCavitation = null;
        break;
    }

    gkc = forceField.getDouble("GKC", DEFAULT_GKC);

    surfaceTension = forceField.getDouble("SURFACE_TENSION", tensionDefault);
    solventPressue = forceField.getDouble("SOLVENT_PRESSURE", DEFAULT_SOLVENT_PRESSURE);
    // Volume to surface area cross-over point (A).
    double crossOver = forceField.getDouble("CROSS_OVER", DEFAULT_CROSSOVER);
    if (chandlerCavitation != null) {
      // Set the cross-over first.
      chandlerCavitation.setCrossOver(crossOver);
      // Surface tension and solvent pressure will over-write cross-over if it's not appropriate.
      chandlerCavitation.setSurfaceTension(surfaceTension);
      chandlerCavitation.setSolventPressure(solventPressue);
      crossOver = chandlerCavitation.getCrossOver();
    }
    if (surfaceAreaRegion != null) {
      surfaceAreaRegion.setSurfaceTension(surfaceTension);
    }
    double dispersionOffset = forceField.getDouble("DISPERSION_OFFSET", DEFAULT_DISPERSION_OFFSET);
    if (dispersionRegion != null) {
      dispersionRegion.setDispersionOffest(dispersionOffset);
    }

    initializationRegion = new InitializationRegion(threadCount);
    bornRadiiRegion = new BornRadiiRegion(threadCount, nAtoms, forceField, neckCorrection,
<<<<<<< HEAD
        tanhCorrection, perfectHCTScale);
    permanentGKFieldRegion = new PermanentGKFieldRegion(threadCount, soluteDielectric, solventDielectric, gkc);
    inducedGKFieldRegion = new InducedGKFieldRegion(threadCount, soluteDielectric, solventDielectric, gkc);
    if (!perfectRadii) {
      bornGradRegion = new BornGradRegion(threadCount, neckCorrection, tanhCorrection, perfectHCTScale);
=======
            tanhCorrection, perfectHCTScale);
    permanentGKFieldRegion = new PermanentGKFieldRegion(threadCount, forceField);
    inducedGKFieldRegion = new InducedGKFieldRegion(threadCount, forceField);
    if (!perfectRadii) {
      bornGradRegion = new BornGradRegion(threadCount, neckCorrection, tanhCorrection,
              perfectHCTScale);
>>>>>>> b1821bd2
    } else {
      // No Born chain-rule terms when using Perfect Born Radii.
      bornGradRegion = null;
    }
<<<<<<< HEAD
    boolean gkQI = forceField.getBoolean("GK_QI", false);
    gkEnergyRegion = new GKEnergyRegion(threadCount, polarization, nonPolarModel, surfaceTension,
        probe, electric, soluteDielectric, solventDielectric, gkc, gkQI);
=======
    gkEnergyRegion = new GKEnergyRegion(threadCount, forceField, polarization, nonPolarModel,
            surfaceTension, probe, electric);
>>>>>>> b1821bd2

    logger.info("  Continuum Solvation ");
    logger.info(format("   Radii:                              %8s", soluteRadiiType));
    if (cutoff != Double.POSITIVE_INFINITY) {
      logger.info(format("   Generalized Kirkwood Cut-Off:       %8.4f (A)", cutoff));
    } else {
      logger.info("   Generalized Kirkwood Cut-Off:           NONE");
    }
    logger.info(format("   GKC:                                %8.4f", gkc));
    logger.info(format("   Solvent Dielectric:                 %8.4f", solventDielectric));
    logger.info(format("   Solute Dielectric:                  %8.4f", soluteDielectric));

    if (perfectRadii) {
      logger.info(format("   Use Perfect Born Radii:             %8B", perfectRadii));
    } else {
      logger.info(format("   Descreen with vdW Radii:            %8B", descreenVDW));
      logger.info(format("   Descreen with Hydrogen Atoms:       %8B", descreenHydrogen));
      logger.info(format("   Descreen Offset:                    %8.4f", descreenOffset));
      if (neckCorrection) {
        logger.info(format("   Use Neck Correction:                %8B", neckCorrection));
        logger.info(format("   Sneck Scale Factor:                 %8.4f", sneck));
        logger.info(format("   Chemically Aware Sneck:             %8B", chemicallyAwareSneck));
      }
      if (tanhCorrection) {
        logger.info(format("   Use Tanh Correction                 %8B", tanhCorrection));
        logger.info(format("    Beta0:                             %8.4f", beta0));
        logger.info(format("    Beta1:                             %8.4f", beta1));
        logger.info(format("    Beta2:                             %8.4f", beta2));
      }
      if (perfectHCTScale) {
        logger.info(format("   GaussVol HCT Scale Factors:         %8B", perfectHCTScale));
      }
      logger.info(format("   General HCT Scale Factor:           %8.4f",
              forceField.getDouble("HCT-SCALE", DEFAULT_HCT_SCALE)));
      if (elementHCTScale) {
        logger.info(format("   Element-Specific HCT Scale Factors: %8B", elementHCTScale));
        Integer[] elementHCTkeyset = elementHCTScaleFactors.keySet().toArray(new Integer[0]);
        Arrays.sort(elementHCTkeyset);
        for(Integer key : elementHCTkeyset){
          logger.info(format("    HCT-Element # %d:                   %8.4f",key,elementHCTScaleFactors.get(key)));
        }
      }
    }

    logger.info(
            format("   Non-Polar Model:                  %10s",
                    nonPolarModel.toString().replace('_', '-')));

    if (nonPolarModel.equals(NonPolarModel.GAUSS_DISP)) {
      logger.info(
              format("    GaussVol Radii Offset:               %2.4f",
                      forceField.getDouble("GAUSSVOL_RADII_OFFSET", 0.0)));
      logger.info(
              format("    GaussVol Radii Scale:                %2.4f",
                      forceField.getDouble("GAUSSVOL_RADII_SCALE", 1.0)));
    }

    if (dispersionRegion != null) {
      logger.info(
              format(
                      "   Dispersion Integral Offset:         %8.4f (A)",
                      dispersionRegion.getDispersionOffset()));
    }

    if (surfaceAreaRegion != null) {
      logger.info(format("   Cavitation Probe Radius:            %8.4f (A)", probe));
      logger.info(
              format("   Cavitation Surface Tension:         %8.4f (Kcal/mol/A^2)", surfaceTension));
    } else if (chandlerCavitation != null) {
      logger.info(
              format("   Cavitation Solvent Pressure:        %8.4f (Kcal/mol/A^3)", solventPressue));
      logger.info(
              format("   Cavitation Surface Tension:         %8.4f (Kcal/mol/A^2)", surfaceTension));
      logger.info(format("   Cavitation Cross-Over Radius:       %8.4f (A)", crossOver));
    }

    // Print out all Base Radii
    if (logger.isLoggable(Level.FINE)) {
      logger.fine("      Base Radii  Descreen Radius  Overlap Scale  Neck Scale");
      for (int i = 0; i < nAtoms; i++) {
        logger.info(
                format("   %s %8.6f %8.6f %5.3f %5.3f",
                        atoms[i].toString(), baseRadius[i], descreenRadius[i], overlapScale[i],
                        neckScale[i]));
      }
    }
  }

  /**
   * GK is using perfect radii where available.
   *
   * @return True if using perfect radii.
   */
  public boolean getUsePerfectRadii() {
    return perfectRadii;
  }

  /**
   * Return perfect Born radii read in as keywords, or base radii if perfect radii are not
   * available.
   *
   * @return Array of perfect Born radii.
   */
  public double[] getPerfectRadii() {
    bornRadiiRegion.init(atoms, crystal, sXYZ, neighborLists, baseRadius, descreenRadius,
            overlapScale, neckScale, descreenOffset, use, cut2, nativeEnvironmentApproximation, born);
    return bornRadiiRegion.getPerfectRadii();
  }

  /**
   * getNonPolarModel.
   *
   * @param nonpolarModel a {@link java.lang.String} object.
   * @return a {@link NonPolarModel} object.
   */
  public static NonPolarModel getNonPolarModel(String nonpolarModel) {
    try {
      return NonPolarModel.valueOf(toEnumForm(nonpolarModel));
    } catch (IllegalArgumentException ex) {
      logger.warning(" Unrecognized nonpolar model requested; defaulting to NONE.");
      return NonPolarModel.NONE;
    }
  }

  /**
   * computeBornRadii
   */
  public void computeBornRadii() {
    // The solute radii can change during titration based rotamer optimization.
    applySoluteRadii();

    // Update tanh correction parameters.
    if (tanhCorrection) {
      BornTanhRescaling.setBeta0(beta0);
      BornTanhRescaling.setBeta1(beta1);
      BornTanhRescaling.setBeta2(beta2);
    }

    try {
      bornRadiiRegion.init(
              atoms,
              crystal,
              sXYZ,
              neighborLists,
              baseRadius,
              descreenRadius,
              overlapScale,
              neckScale,
              descreenOffset,
              use,
              cut2,
              nativeEnvironmentApproximation,
              born);
      parallelTeam.execute(bornRadiiRegion);
    } catch (Exception e) {
      String message = "Fatal exception computing Born radii.";
      logger.log(Level.SEVERE, message, e);
    }
  }

  /**
   * computeInducedGKField
   */
  public void computeInducedGKField() {
    try {
      fieldGK.reset(parallelTeam, 0, nAtoms - 1);
      fieldGKCR.reset(parallelTeam, 0, nAtoms - 1);
      inducedGKFieldRegion.init(
              atoms,
              inducedDipole,
              inducedDipoleCR,
              crystal,
              sXYZ,
              neighborLists,
              use,
              cut2,
              born,
              fieldGK,
              fieldGKCR);
      parallelTeam.execute(inducedGKFieldRegion);
      fieldGK.reduce(parallelTeam, 0, nAtoms - 1);
      fieldGKCR.reduce(parallelTeam, 0, nAtoms - 1);
    } catch (Exception e) {
      String message = "Fatal exception computing induced GK field.";
      logger.log(Level.SEVERE, message, e);
    }
  }

  /**
   * computePermanentGKField
   */
  public void computePermanentGKField() {
    try {
      fieldGK.reset(parallelTeam, 0, nAtoms - 1);
      permanentGKFieldRegion.init(
              atoms, globalMultipole, crystal, sXYZ, neighborLists, use, cut2, born, fieldGK);
      parallelTeam.execute(permanentGKFieldRegion);
      fieldGK.reduce(parallelTeam, 0, nAtoms - 1);
    } catch (Exception e) {
      String message = "Fatal exception computing permanent GK field.";
      logger.log(Level.SEVERE, message, e);
    }
  }

  /**
   * getBaseRadii.
   *
   * @return an array of {@link double} objects.
   */
  public double[] getBaseRadii() {
    return baseRadius;
  }

  /**
   * getDescreenRadii.
   *
   * @return an array of {@link double} objects.
   */
  public double[] getDescreenRadii() {
    return descreenRadius;
  }

  /**
   * Returns the cavitation component of the solvation energy.
   *
   * @return Cavitation energy
   */
  public double getCavitationEnergy() {
    return cavitationEnergy;
  }

  /**
   * Return the GaussVol instance.
   *
   * @return GaussVol.
   */
  public ChandlerCavitation getChandlerCavitation() {
    return chandlerCavitation;
  }

  /**
   * Getter for the field <code>cutoff</code>.
   *
   * @return a double.
   */
  public double getCutoff() {
    return cutoff;
  }

  /**
   * Setter for the field <code>cutoff</code>.
   *
   * @param cutoff a double.
   */
  public void setCutoff(double cutoff) {
    this.cutoff = cutoff;
    this.cut2 = cutoff * cutoff;
  }

  /**
   * Returns the dielectric offset (in Angstroms).
   *
   * @return Currently: 0.09 Angstroms.
   */
  public double getDielecOffset() {
    return dOffset;
  }

  /**
   * Return the descreening dielectric offset.
   *
   * @return The offset (A).
   */
  public double getDescreenOffset() {
    return descreenOffset;
  }

  /**
   * Returns the dispersion component of the solvation energy.
   *
   * @return Dispersion energy
   */
  public double getDispersionEnergy() {
    return dispersionEnergy;
  }

  public DispersionRegion getDispersionRegion() {
    return dispersionRegion;
  }

  public AtomicDoubleArray3D getFieldGK() {
    return fieldGK;
  }

  public AtomicDoubleArray3D getFieldGKCR() {
    return fieldGKCR;
  }

  public SurfaceAreaRegion getSurfaceAreaRegion() {
    return surfaceAreaRegion;
  }

  /**
   * Returns the GK component of the solvation energy.
   *
   * @return GK electrostatic energy
   */
  public double getGeneralizedKirkwoordEnergy() {
    return gkEnergy;
  }

  /**
   * Returns the GK component of the solvation energy.
   *
   * @return GK electrostatic energy
   */
  public double getGeneralizedKirkwoordPermanentEnergy() {
    return gkPermanentEnergy;
  }

  /**
   * Returns the GK component of the solvation energy.
   *
   * @return GK electrostatic energy
   */
  public double getGeneralizedKirkwoordPolariztionEnergy() {
    return gkPolarizationEnergy;
  }

  public AtomicDoubleArray3D getGrad() {
    return grad;
  }

  /**
   * getInteractions
   *
   * @return a int.
   */
  public int getInteractions() {
    return gkEnergyRegion.getInteractions();
  }

  /**
   * {@inheritDoc}
   */
  @Override
  public double getLambda() {
    return lambda;
  }

  /**
   * {@inheritDoc}
   *
   * <p>Updates the value of lPow.
   */
  @Override
  public void setLambda(double lambda) {
    if (lambdaTerm) {
      this.lambda = lambda;
    } else {
      // If the lambdaTerm flag is false, lambda is set to one.
      this.lambda = 1.0;
      lPow = 1.0;
      dlPow = 0.0;
      dl2Pow = 0.0;
    }
  }

  /**
   * Checks whether GK uses the Native Environment Approximation.
   *
   * <p>This (previously known as born-use-all) is useful for rotamer optimization under continuum
   * solvent. If a large number of sidechain atoms are completely removed from the GK/GB calculation,
   * the remaining sidechains are overly solvated. The NEA says "we will keep all sidechains not
   * under optimization in some default state and let them contribute to Born radii calculations, but
   * still exclude their solvation energy components."
   *
   * @return Whether the NEA is in use.
   */
  public boolean getNativeEnvironmentApproximation() {
    return nativeEnvironmentApproximation;
  }

  /**
   * getNonPolarModel.
   *
   * @return a {@link NonPolarModel} object.
   */
  public NonPolarModel getNonPolarModel() {
    return nonPolarModel;
  }

  /**
   * Getter for the field <code>overlapScale</code>.
   *
   * @return an array of {@link double} objects.
   */
  public double[] getOverlapScale() {
    return overlapScale;
  }

  /**
   * Getter for the field <code>neckScale</code>.
   *
   * @return an array of {@link double} objects.
   */
  public double[] getNeckScale() {
    return neckScale;
  }

  public boolean getTanhCorrection() {
    return tanhCorrection;
  }

  /**
   * Returns the probe radius (typically 1.4 Angstroms).
   *
   * @return Radius of the solvent probe.
   */
  public double getProbeRadius() {
    return probe;
  }

  /**
   * Returns the solvent relative permittivity (typically 78.3).
   *
   * @return Relative permittivity of the solvent.
   */
  public double getSolventPermittivity() {
    return solventDielectric;
  }

  /**
   * Returns the solvent relative permittivity (typically 1.0).
   *
   * @return Relative permittivity of the solute.
   */
  public double getSolutePermittivity() {
    return soluteDielectric;
  }

  /**
   * Getter for the field <code>surfaceTension</code>.
   *
   * @return a double.
   */
  public double getSurfaceTension() {
    return surfaceTension;
  }

  public AtomicDoubleArray3D getTorque() {
    return torque;
  }

  /**
   * {@inheritDoc}
   *
   * <p>The 2nd derivative is 0.0. (U=Lambda*Egk, dU/dL=Egk, d2U/dL2=0.0)
   */
  @Override
  public double getd2EdL2() {
    if (lambdaTerm) {
      return dl2Pow * solvationEnergy;
    } else {
      return 0.0;
    }
  }

  /**
   * {@inheritDoc}
   */
  @Override
  public double getdEdL() {
    if (lambdaTerm) {
      return dlPow * solvationEnergy;
    }
    return 0.0;
  }

  /**
   * {@inheritDoc}
   *
   * <p>These contributions are already aggregated into the arrays used by PME.
   */
  @Override
  public void getdEdXdL(double[] gradient) {
    // This contribution is collected by GeneralizedKirkwood.reduce
  }

  public void init() {
    initializationRegion.init(this, atoms, lambdaTerm, grad, torque, bornRadiiChainRule);
    initializationRegion.executeWith(parallelTeam);
  }

  public void reduce(
          AtomicDoubleArray3D g,
          AtomicDoubleArray3D t,
          AtomicDoubleArray3D lg,
          AtomicDoubleArray3D lt) {
    grad.reduce(parallelTeam, 0, nAtoms - 1);
    torque.reduce(parallelTeam, 0, nAtoms - 1);
    for (int i = 0; i < nAtoms; i++) {
      g.add(0, i, lPow * grad.getX(i), lPow * grad.getY(i), lPow * grad.getZ(i));
      t.add(0, i, lPow * torque.getX(i), lPow * torque.getY(i), lPow * torque.getZ(i));
      if (lambdaTerm) {
        lg.add(0, i, dlPow * grad.getX(i), dlPow * grad.getY(i), dlPow * grad.getZ(i));
        lt.add(0, i, dlPow * torque.getX(i), dlPow * torque.getY(i), dlPow * torque.getZ(i));
      }
    }
  }

  public AtomicDoubleArray getSelfEnergy() {
    // Init and execute gkEnergyRegion (?)
    return gkEnergyRegion.getSelfEnergy();
  }

  public double[] getBorn() {
    return bornRadiiRegion.getBorn();
  }

  /**
   * Setter for element-specific HCT overlap scale factors
   *
   * @param elementHCT HashMap containing element name keys and scale factor values
   */
  public void setElementHCTScaleFactors(HashMap<Integer, Double> elementHCT) {
    for (Integer element : elementHCT.keySet()) {
      if (elementHCTScaleFactors.containsKey(element)) {
        elementHCTScaleFactors.replace(element, elementHCT.get(element));
      } else {
        logger.info("No HCT scale factor set for element: " + element);
      }
    }
    initAtomArrays();
  }

  /**
   * Setter for the field <code>atoms</code>.
   *
   * @param atoms an array of {@link ffx.potential.bonded.Atom} objects.
   */
  public void setAtoms(Atom[] atoms) {
    this.atoms = atoms;
    nAtoms = atoms.length;
    maxNumAtoms = max(nAtoms, maxNumAtoms);
    initAtomArrays();
  }

  /**
   * Setter for the field <code>crystal</code>.
   *
   * @param crystal a {@link ffx.crystal.Crystal} object.
   */
  public void setCrystal(Crystal crystal) {
    this.crystal = crystal;
  }

  /**
   * setNeighborList.
   *
   * @param neighbors an array of {@link int} objects.
   */
  public void setNeighborList(int[][][] neighbors) {
    this.neighborLists = neighbors;
  }

  /**
   * Setter for the field <code>use</code>.
   *
   * @param use an array of {@link boolean} objects.
   */
  public void setUse(boolean[] use) {
    this.use = use;
  }

  /**
   * solvationEnergy
   *
   * @param gradient a boolean.
   * @param print a boolean.
   * @return a double.
   */
  public double solvationEnergy(boolean gradient, boolean print) {
    return solvationEnergy(0.0, gradient, print);
  }

  /**
   * solvationEnergy
   *
   * @param gkInducedCorrectionEnergy GK vacuum to SCRF polarization energy cost.
   * @param gradient a boolean.
   * @param print a boolean.
   * @return a double.
   */
  public double solvationEnergy(double gkInducedCorrectionEnergy, boolean gradient, boolean print) {
    cavitationEnergy = 0.0;
    dispersionEnergy = 0.0;
    gkEnergy = 0.0;

    try {
      // Find the GK energy.
      gkTime = -System.nanoTime();
      gkEnergyRegion.init(
              atoms,
              globalMultipole,
              inducedDipole,
              inducedDipoleCR,
              crystal,
              sXYZ,
              neighborLists,
              use,
              cut2,
              baseRadius,
              born,
              gradient,
              parallelTeam,
              grad,
              torque,
              bornRadiiChainRule);
      parallelTeam.execute(gkEnergyRegion);
      gkTime += System.nanoTime();

      // Find the nonpolar energy.
      switch (nonPolarModel) {
        case CAV:
          cavitationTime = -System.nanoTime();
          parallelTeam.execute(surfaceAreaRegion);
          cavitationEnergy = surfaceAreaRegion.getEnergy();
          cavitationTime += System.nanoTime();
          break;
        case CAV_DISP:
          dispersionTime = -System.nanoTime();
          dispersionRegion.init(atoms, crystal, use, neighborLists, x, y, z, cut2, gradient, grad);
          parallelTeam.execute(dispersionRegion);
          dispersionEnergy = dispersionRegion.getEnergy();
          dispersionTime += System.nanoTime();
          cavitationTime = -System.nanoTime();
          parallelTeam.execute(surfaceAreaRegion);
          cavitationEnergy = surfaceAreaRegion.getEnergy();
          cavitationTime += System.nanoTime();
          break;
        case SEV_DISP:
          dispersionTime = -System.nanoTime();
          dispersionRegion.init(atoms, crystal, use, neighborLists, x, y, z, cut2, gradient, grad);
          parallelTeam.execute(dispersionRegion);
          dispersionEnergy = dispersionRegion.getEnergy();
          dispersionTime += System.nanoTime();
          cavitationTime = -System.nanoTime();
          cavitationTime = -System.nanoTime();
          double[][] positions = new double[nAtoms][3];
          for (int i = 0; i < nAtoms; i++) {
            positions[i][0] = atoms[i].getX();
            positions[i][1] = atoms[i].getY();
            positions[i][2] = atoms[i].getZ();
          }
          chandlerCavitation.energyAndGradient(positions, grad);
          cavitationEnergy = chandlerCavitation.getEnergy();
          cavitationTime += System.nanoTime();
          break;
        case GAUSS_DISP:
          dispersionTime = -System.nanoTime();
          dispersionRegion.init(atoms, crystal, use, neighborLists, x, y, z, cut2, gradient, grad);
          parallelTeam.execute(dispersionRegion);
          dispersionEnergy = dispersionRegion.getEnergy();
          dispersionTime += System.nanoTime();
          cavitationTime = -System.nanoTime();
          positions = new double[nAtoms][3];
          for (int i = 0; i < nAtoms; i++) {
            positions[i][0] = atoms[i].getX();
            positions[i][1] = atoms[i].getY();
            positions[i][2] = atoms[i].getZ();
          }
          chandlerCavitation.energyAndGradient(positions, grad);
          cavitationEnergy = chandlerCavitation.getEnergy();
          cavitationTime += System.nanoTime();
          break;
        case BORN_CAV_DISP:
          dispersionTime = -System.nanoTime();
          dispersionRegion.init(atoms, crystal, use, neighborLists, x, y, z, cut2, gradient, grad);
          parallelTeam.execute(dispersionRegion);
          dispersionEnergy = dispersionRegion.getEnergy();
          dispersionTime += System.nanoTime();
          break;
        case HYDROPHOBIC_PMF:
        case BORN_SOLV:
        case NONE:
        default:
          break;
      }
    } catch (Exception e) {
      String message = "Fatal exception computing the continuum solvation energy.";
      logger.log(Level.SEVERE, message, e);
    }

    // Compute the Born radii chain rule term.
    if (gradient && !perfectRadii) {
      try {
        gkTime -= System.nanoTime();
        bornGradRegion.init(
                atoms, crystal, sXYZ, neighborLists,
                baseRadius, descreenRadius, overlapScale, neckScale, descreenOffset,
                bornRadiiRegion.getUnscaledBornIntegral(), use, cut2,
                nativeEnvironmentApproximation, born, grad, bornRadiiChainRule);
        bornGradRegion.executeWith(parallelTeam);
        gkTime += System.nanoTime();
      } catch (Exception e) {
        String message = "Fatal exception computing Born radii chain rule term.";
        logger.log(Level.SEVERE, message, e);
      }
    }

    gkEnergy = gkEnergyRegion.getEnergy() + gkInducedCorrectionEnergy;
    gkPermanentEnergy = gkEnergyRegion.getPermanentEnergy();
    gkPolarizationEnergy = gkEnergy - gkPermanentEnergy;

    // The following expression is equivalent to the former.
    // gkPolarizationEnergy = gkEnergyRegion.getPolarizationEnergy() + gkInducedCorrectionEnergy;

    // Solvation energy is the sum of cavitation, dispersion and GK
    solvationEnergy = cavitationEnergy + dispersionEnergy + gkEnergy;

    if (print) {
      logger.info(format(" Generalized Kirkwood%16.8f %10.3f", gkEnergy, gkTime * 1e-9));
      switch (nonPolarModel) {
        case CAV:
          logger.info(
                  format(
                          " Cavitation          %16.8f %10.3f", cavitationEnergy, cavitationTime * 1e-9));
          break;
        case CAV_DISP:
        case SEV_DISP:
        case GAUSS_DISP:
          logger.info(
                  format(
                          " Cavitation          %16.8f %10.3f", cavitationEnergy, cavitationTime * 1e-9));
          logger.info(
                  format(
                          " Dispersion          %16.8f %10.3f", dispersionEnergy, dispersionTime * 1e-9));
          break;
        case BORN_CAV_DISP:
          logger.info(
                  format(
                          " Dispersion          %16.8f %10.3f", dispersionEnergy, dispersionTime * 1e-9));
          break;
        case HYDROPHOBIC_PMF:
        case BORN_SOLV:
        case NONE:
        default:
          break;
      }
    }

    if (lambdaTerm) {
      return lPow * solvationEnergy;
    } else {
      return solvationEnergy;
    }
  }

  private void initAtomArrays() {
    sXYZ = particleMeshEwald.coordinates;

    x = sXYZ[0][0];
    y = sXYZ[0][1];
    z = sXYZ[0][2];

    globalMultipole = particleMeshEwald.globalMultipole;
    inducedDipole = particleMeshEwald.inducedDipole;
    inducedDipoleCR = particleMeshEwald.inducedDipoleCR;
    neighborLists = particleMeshEwald.neighborLists;

    if (grad == null) {
      int threadCount = parallelTeam.getThreadCount();
      grad = new AtomicDoubleArray3D(atomicDoubleArrayImpl, nAtoms, threadCount);
      torque = new AtomicDoubleArray3D(atomicDoubleArrayImpl, nAtoms, threadCount);
      bornRadiiChainRule = atomicDoubleArrayFactory(atomicDoubleArrayImpl, threadCount, nAtoms);
    } else {
      grad.alloc(nAtoms);
      torque.alloc(nAtoms);
      bornRadiiChainRule.alloc(nAtoms);
    }

    fieldGK.alloc(nAtoms);
    fieldGKCR.alloc(nAtoms);

    if (baseRadius == null || baseRadius.length < nAtoms) {
      baseRadius = new double[nAtoms];
      descreenRadius = new double[nAtoms];
      overlapScale = new double[nAtoms];
      neckScale = new double[nAtoms];
      born = new double[nAtoms];
      use = new boolean[nAtoms];
    }

    fill(use, true);

    setSoluteRadii(forceField, atoms, soluteRadiiType);
    applySoluteRadii();

    if (dispersionRegion != null) {
      dispersionRegion.allocate(atoms);
    }

    if (surfaceAreaRegion != null) {
      surfaceAreaRegion.init();
    }

    if (chandlerCavitation != null) {
      GaussVol gaussVol = chandlerCavitation.getGaussVol();
      try {
        gaussVol.allocate(atoms);
      } catch (Exception e) {
        logger.severe(" " + e);
      }
    }
  }

  /**
   * Update GK solute parameters for a given atom. This should only be called after each atom is
   * assigned a "SoluteType".
   *
   * @param i The atom to update.
   */
  public void udpateSoluteParameters(int i) {
    Atom atom = atoms[i];
    SoluteType soluteType = atom.getSoluteType();
    if (soluteType == null) {
      logger.severe(format(" No SoluteType for atom %s.", atom));
      return;
    }

    // Assign the base radius.
    baseRadius[i] = soluteType.gkDiameter * 0.5 * bondiScale;
    // Assign a default overlap scale factor.
    overlapScale[i] = hctScale;
    // Use element specific HCT scaling factors.
    if (elementHCTScale) {
      int atomicNumber = atom.getAtomicNumber();
      if (elementHCTScaleFactors.containsKey(atomicNumber)) {
        overlapScale[i] = elementHCTScaleFactors.get(atomicNumber);
      } else {
        logger.fine(format(" No element-specific HCT scale factor for %s", atom));
        overlapScale[i] = hctScale;
      }
    }
    // Assign the default descreen radius to equal the base radius.
    descreenRadius[i] = baseRadius[i];

    // Handle radii override values.
    AtomType atomType = atom.getAtomType();
    if (radiiOverride.containsKey(atomType.type)) {
      double override = radiiOverride.get(atomType.type);
      // Remove default bondiFactor, and apply override.
      baseRadius[i] = baseRadius[i] * override / bondiScale;
      logger.fine(format(
              " Scaling %s (atom type %d) to %7.4f (Bondi factor %7.4f)",
              atom, atomType.type, baseRadius[i], override));
      descreenRadius[i] = baseRadius[i];
    }

    // Apply the descreenWithVDW flag.
    if (descreenVDW) {
      descreenRadius[i] = atom.getVDWType().radius / 2.0;
    }

    // Apply the descreenWithHydrogen flag.
    if (!descreenHydrogen && atom.getAtomicNumber() == 1) {
      overlapScale[i] = 0.0;
    }

    // Set Sneck scaling parameters based on atom type and number of bound non-hydrogen atoms.
    // The Sneck values for hydrogen atoms are controlled by their heavy atom.
    if (!atom.isHydrogen()) {
      // If the overlap scale factor is zero, then so is the neck overlap.
      if (!neckCorrection || overlapScale[i] == 0.0) {
        neckScale[i] = 0.0;
      } else {
        if (chemicallyAwareSneck) {
          // Determine number of bound heavy atoms for each non-hydrogen atom if chemically aware Sneck is being used
          int numBoundHeavyAtoms = 0;
          for (Atom boundAtom : atom.get12List()) {
            if (!boundAtom.isHydrogen()) {
              numBoundHeavyAtoms++;
            }
          }
          // Use this number to determine Sneck scaling parameter
          if (numBoundHeavyAtoms == 0) {
            // Sneck for lone ions or molecules like methane, which are not descreened by any other atoms
            neckScale[i] = 1.0;
          } else {
            neckScale[i] = atom.getSoluteType().sneck * (5.0 - numBoundHeavyAtoms) / 4.0;
          }
        } else {
          // Non-chemically aware Sneck - set neckScale to the max (input) Sneck value for all non-hydrogen atoms
          neckScale[i] = atom.getSoluteType().sneck;
        }
      }

      // Set hydrogen atom neck scaling factors to match those of their heavy atom binding partner.
      // By default, hydrogen atoms don't descreen other atoms. However, when they're descreened,
      // their contribution to the mixed neck value should matches their heavy atom.
      for (Atom boundAtom : atom.get12List()) {
        if (boundAtom.isHydrogen()) {
          int hydrogenIndex = boundAtom.getIndex();
          neckScale[hydrogenIndex - 1] = neckScale[i];
        }
      }
    }
  }

  /**
   * Apply solute radii definitions used to calculate Born radii.
   */
  public void applySoluteRadii() {
    // Set base radii, descreen radii, HCT overlap scale factor and neck scale factor.
    for (int i = 0; i < nAtoms; i++) {
      udpateSoluteParameters(i);
    }

    // Compute "perfect" HCT scale factors.
    if (perfectHCTScale) {
      double[][] coords = new double[nAtoms][3];
      int index = 0;
      for (Atom atom : atoms) {
        coords[index][0] = atom.getX();
        coords[index][1] = atom.getY();
        coords[index][2] = atom.getZ();
        index++;
      }
      GaussVol gaussVol = new GaussVol(atoms, forceField, parallelTeam);
      gaussVol.computeVolumeAndSA(coords);
      double[] selfVolumesFractions = gaussVol.getSelfVolumeFractions();
      for (int i = 0; i < nAtoms; i++) {
        // Use the self volume fractions, plus add the GK overlap scale.
        overlapScale[i] = selfVolumesFractions[i] * hctScale;

        // Apply the descreenWithHydrogen flag.
        if (!descreenHydrogen && atoms[i].getAtomicNumber() == 1) {
          overlapScale[i] = 0.0;
        }
      }
    }
  }

  public void setSneck(double sneck_input) {
    this.sneck = sneck_input;
    initAtomArrays();
  }

  public double[] getTanhBetas() {
    double[] betas = {beta0, beta1, beta2};
    return betas;
  }

  public void setTanhBetas(double[] betas) {
    this.beta0 = betas[0];
    this.beta1 = betas[1];
    this.beta2 = betas[2];
  }

  void setLambdaFunction(double lPow, double dlPow, double dl2Pow) {
    if (lambdaTerm) {
      this.lPow = lPow;
      this.dlPow = dlPow;
      this.dl2Pow = dl2Pow;
    } else {
      // If the lambdaTerm flag is false, lambda must be set to one.
      this.lambda = 1.0;
      this.lPow = 1.0;
      this.dlPow = 0.0;
      this.dl2Pow = 0.0;
    }
  }

  public enum NonPolarModel {
    CAV,
    CAV_DISP,
    SEV_DISP,
    GAUSS_DISP,
    HYDROPHOBIC_PMF,
    BORN_CAV_DISP,
    BORN_SOLV,
    NONE
  }
}<|MERGE_RESOLUTION|>--- conflicted
+++ resolved
@@ -54,7 +54,7 @@
 import ffx.numerics.atomic.AtomicDoubleArray3D;
 import ffx.potential.bonded.Atom;
 import ffx.potential.bonded.LambdaInterface;
-import ffx.potential.nonbonded.pme.Polarization;
+import ffx.potential.nonbonded.ParticleMeshEwald.Polarization;
 import ffx.potential.nonbonded.implicit.BornGradRegion;
 import ffx.potential.nonbonded.implicit.BornRadiiRegion;
 import ffx.potential.nonbonded.implicit.BornTanhRescaling;
@@ -736,11 +736,7 @@
 
     // If PME includes polarization and is a function of lambda, GK must also.
     if (!lambdaTerm
-<<<<<<< HEAD
-        && particleMeshEwald.getPolarizationType() != Polarization.NONE) {
-=======
             && particleMeshEwald.getPolarizationType() != ParticleMeshEwald.Polarization.NONE) {
->>>>>>> b1821bd2
       if (forceField.getBoolean("ELEC_LAMBDATERM",
               forceField.getBoolean("LAMBDATERM", false))) {
         logger.info(" If PME includes polarization and is a function of lambda, GK must also.");
@@ -829,32 +825,18 @@
 
     initializationRegion = new InitializationRegion(threadCount);
     bornRadiiRegion = new BornRadiiRegion(threadCount, nAtoms, forceField, neckCorrection,
-<<<<<<< HEAD
-        tanhCorrection, perfectHCTScale);
-    permanentGKFieldRegion = new PermanentGKFieldRegion(threadCount, soluteDielectric, solventDielectric, gkc);
-    inducedGKFieldRegion = new InducedGKFieldRegion(threadCount, soluteDielectric, solventDielectric, gkc);
-    if (!perfectRadii) {
-      bornGradRegion = new BornGradRegion(threadCount, neckCorrection, tanhCorrection, perfectHCTScale);
-=======
             tanhCorrection, perfectHCTScale);
     permanentGKFieldRegion = new PermanentGKFieldRegion(threadCount, forceField);
     inducedGKFieldRegion = new InducedGKFieldRegion(threadCount, forceField);
     if (!perfectRadii) {
       bornGradRegion = new BornGradRegion(threadCount, neckCorrection, tanhCorrection,
               perfectHCTScale);
->>>>>>> b1821bd2
     } else {
       // No Born chain-rule terms when using Perfect Born Radii.
       bornGradRegion = null;
     }
-<<<<<<< HEAD
-    boolean gkQI = forceField.getBoolean("GK_QI", false);
-    gkEnergyRegion = new GKEnergyRegion(threadCount, polarization, nonPolarModel, surfaceTension,
-        probe, electric, soluteDielectric, solventDielectric, gkc, gkQI);
-=======
     gkEnergyRegion = new GKEnergyRegion(threadCount, forceField, polarization, nonPolarModel,
             surfaceTension, probe, electric);
->>>>>>> b1821bd2
 
     logger.info("  Continuum Solvation ");
     logger.info(format("   Radii:                              %8s", soluteRadiiType));
