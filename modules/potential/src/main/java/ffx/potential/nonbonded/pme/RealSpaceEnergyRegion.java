--- conflicted
+++ resolved
@@ -295,11 +295,7 @@
 
     public RealSpaceEnergyRegion(int nt, ForceField forceField, ELEC_FORM elecForm, boolean lambdaTerm) {
         maxThreads = nt;
-<<<<<<< HEAD
-        electric = forceField.getDouble(ForceField.ForceFieldDouble.ELECTRIC, Constants.DEFAULT_ELECTRIC);
-=======
-        electric = forceField.getDouble("ELECTRIC", DEFAULT_ELECTRIC);
->>>>>>> aeb8cd81
+        electric = forceField.getDouble("ELECTRIC", Constants.DEFAULT_ELECTRIC);
         sharedInteractions = new SharedInteger();
         realSpaceEnergyLoop = new RealSpaceEnergyLoop[nt];
 
