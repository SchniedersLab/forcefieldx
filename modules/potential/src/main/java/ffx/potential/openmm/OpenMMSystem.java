// ******************************************************************************
//
// Title:       Force Field X.
// Description: Force Field X - Software for Molecular Biophysics.
// Copyright:   Copyright (c) Michael J. Schnieders 2001-2024.
//
// This file is part of Force Field X.
//
// Force Field X is free software; you can redistribute it and/or modify it
// under the terms of the GNU General Public License version 3 as published by
// the Free Software Foundation.
//
// Force Field X is distributed in the hope that it will be useful, but WITHOUT
// ANY WARRANTY; without even the implied warranty of MERCHANTABILITY or FITNESS
// FOR A PARTICULAR PURPOSE. See the GNU General Public License for more
// details.
//
// You should have received a copy of the GNU General Public License along with
// Force Field X; if not, write to the Free Software Foundation, Inc., 59 Temple
// Place, Suite 330, Boston, MA 02111-1307 USA
//
// Linking this library statically or dynamically with other modules is making a
// combined work based on this library. Thus, the terms and conditions of the
// GNU General Public License cover the whole combination.
//
// As a special exception, the copyright holders of this library give you
// permission to link this library with independent modules to produce an
// executable, regardless of the license terms of these independent modules, and
// to copy and distribute the resulting executable under terms of your choice,
// provided that you also meet, for each linked independent module, the terms
// and conditions of the license of that module. An independent module is a
// module which is not derived from or based on this library. If you modify this
// library, you may extend this exception to your version of the library, but
// you are not obligated to do so. If you do not wish to do so, delete this
// exception statement from your version.
//
// ******************************************************************************
package ffx.potential.openmm;

import edu.uiowa.jopenmm.OpenMM_Vec3;
import ffx.crystal.Crystal;
import ffx.openmm.AndersenThermostat;
import ffx.openmm.CMMotionRemover;
import ffx.openmm.Force;
import ffx.openmm.MonteCarloBarostat;
import ffx.potential.MolecularAssembly;
import ffx.potential.bonded.Angle;
import ffx.potential.bonded.Atom;
import ffx.potential.bonded.Bond;
import ffx.potential.nonbonded.GeneralizedKirkwood;
import ffx.potential.nonbonded.ParticleMeshEwald;
import ffx.potential.nonbonded.VanDerWaals;
import ffx.potential.nonbonded.VanDerWaalsForm;
import ffx.potential.nonbonded.implicit.ChandlerCavitation;
import ffx.potential.nonbonded.implicit.DispersionRegion;
import ffx.potential.nonbonded.pme.AlchemicalParameters;
import ffx.potential.parameters.BondType;
import ffx.potential.parameters.ForceField;
import ffx.utilities.Constants;
import org.apache.commons.configuration2.CompositeConfiguration;
import org.checkerframework.checker.units.qual.A;

import javax.annotation.Nullable;
import java.util.logging.Logger;

import static edu.uiowa.jopenmm.OpenMMAmoebaLibrary.OpenMM_NmPerAngstrom;
import static edu.uiowa.jopenmm.OpenMMLibrary.OpenMM_Boolean.OpenMM_True;
import static ffx.potential.parameters.VDWType.VDW_TYPE.LENNARD_JONES;
import static ffx.utilities.Constants.KCAL_TO_GRAM_ANG2_PER_PS2;
import static ffx.utilities.Constants.kB;
import static java.lang.String.format;
import static org.apache.commons.math3.util.FastMath.cos;
import static org.apache.commons.math3.util.FastMath.sqrt;
import static org.apache.commons.math3.util.FastMath.toRadians;

/**
 * Create and manage an OpenMM System.
 *
 * <p>The definition of a System involves four elements:
 *
 * <p>The particles and constraints are defined directly by the System object, while forces are
 * defined by objects that extend the Force class. After creating a System, call addParticle() once
 * for each particle, addConstraint() for each constraint, and addForce() for each Force.
 *
 * <p>In addition, particles may be designated as "virtual sites". These are particles whose
 * positions are computed automatically based on the positions of other particles. To define a
 * virtual site, call setVirtualSite(), passing in a VirtualSite object that defines the rules for
 * computing its position.
 */
public class OpenMMSystem extends ffx.openmm.System {

  private static final Logger logger = Logger.getLogger(OpenMMSystem.class.getName());

  /**
   * The ForceFieldEnergyOpenMM instance.
   */
  private final OpenMMEnergy openMMEnergy;
  /**
<<<<<<< HEAD
   * The OpenMMContext instance.
   */
  private OpenMMContext openMMContext;
  /**
   * Scale factor used for MELD.
   */
  private final double meldScaleFactor;
  /**
   * When using MELD, our goal will be to scale down the potential by this factor. A negative value
   * indicates we're not using MELD.
   */
  private final boolean useMeld;
  /**
=======
>>>>>>> dcdc031a
   * The Force Field in use.
   */
  private final ForceField forceField;
  /**
   * Array of atoms in the system.
   */
  private final Atom[] atoms;
  /**
   * This flag indicates bonded force constants and equilibria are updated (e.g. during ManyBody
   * titration).
   */
  private boolean updateBondedTerms = false;
  /**
   * OpenMM Custom Bond Force
   */
  private BondForce bondForce = null;
  /**
   * OpenMM Custom Angle Force
   */
  private AngleForce angleForce = null;
  /**
   * OpenMM Custom In-Plane Angle Force
   */
  private InPlaneAngleForce inPlaneAngleForce = null;
  /**
   * OpenMM Custom Stretch-Bend Force
   */
  private StretchBendForce stretchBendForce = null;
  /**
   * OpenMM Custom Urey-Bradley Force
   */
  private UreyBradleyForce ureyBradleyForce = null;
  /**
   * OpenMM Custom Out-of-Plane Bend Force
   */
  private OutOfPlaneBendForce outOfPlaneBendForce = null;
  /**
   * OpenMM Custom Pi-Torsion Force
   */
  private PiOrbitalTorsionForce piOrbitalTorsionForce = null;
  /**
   * OpenMM AMOEBA Torsion Force.
   */
  private TorsionForce torsionForce = null;
  /**
   * OpenMM Improper Torsion Force.
   */
  private ImproperTorsionForce improperTorsionForce = null;
  /**
   * OpenMM Torsion-Torsion Force.
   */
  private AmoebaTorsionTorsionForce amoebaTorsionTorsionForce = null;
  /**
   * OpenMM Stretch-Torsion Force.
   */
  private StretchTorsionForce stretchTorsionForce = null;
  /**
   * OpenMM Angle-Torsion Force.
   */
  private AngleTorsionForce angleTorsionForce = null;
  /**
   * OpenMM Restraint-Torsion Force.
   */
  private RestrainTorsionsForce restrainTorsionsForce = null;
  /**
   * OpenMM Restrain-Position Force.
   */
  private RestrainPositionsForce restrainPositionsForce = null;
  /**
   * OpenMM Restrain-Groups Force.
   */
  private RestrainGroupsForce restrainGroupsForce = null;
  /**
   * OpenMM AMOEBA van der Waals Force.
   */
  private AmoebaVdwForce amoebaVDWForce = null;
  /**
   * OpenMM AMOEBA Multipole Force.
   */
  private AmoebaMultipoleForce amoebaMultipoleForce = null;
  /**
   * OpenMM Generalized Kirkwood Force.
   */
  private AmoebaGeneralizedKirkwoodForce amoebaGeneralizedKirkwoodForce = null;
  /**
   * OpenMM AMOEBA WCA Dispersion Force.
   */
  private AmoebaWcaDispersionForce amoebaWcaDispersionForce = null;
  /**
   * OpenMM AMOEBA WCA Cavitation Force.
   */
  private AmoebaGKCavitationForce amoebaGKCavitationForce = null;
  /**
   * OpenMM Custom GB Force.
   */
  private FixedChargeGBForce fixedChargeGBForce = null;
  /**
   * OpenMM Fixed Charge Non-Bonded Force.
   */
  private FixedChargeNonbondedForce fixedChargeNonBondedForce = null;
  /**
   * Custom forces to handle alchemical transformations for fixed charge systems.
   */
  private FixedChargeAlchemicalForces fixedChargeAlchemicalForces = null;
  /**
   * OpenMM thermostat. Currently, an Andersen thermostat is supported.
   */
  private AndersenThermostat andersenThermostat = null;
  /**
   * Barostat to be added if NPT (isothermal-isobaric) dynamics is requested.
   */
  private MonteCarloBarostat monteCarloBarostat = null;
  /**
   * OpenMM center-of-mass motion remover.
   */
  private CMMotionRemover cmMotionRemover = null;
  /**
   * Fixed charge softcore vdW force boolean.
   */
  private boolean softcoreCreated = false;

  /**
   * OpenMMSystem constructor.
   *
   * @param openMMEnergy ForceFieldEnergyOpenMM instance.
   */
  public OpenMMSystem(OpenMMEnergy openMMEnergy) {
    this.openMMEnergy = openMMEnergy;

    MolecularAssembly molecularAssembly = openMMEnergy.getMolecularAssembly();
    forceField = molecularAssembly.getForceField();
    atoms = molecularAssembly.getAtomArray();

    // Load atoms.
    try {
      addAtoms();
    } catch (Exception e) {
      logger.severe(" Atom without mass encountered.");
    }

    logger.info(format("\n OpenMM system created with %d atoms.", atoms.length));

  }

  public void setOpenMMContext(OpenMMContext openMMContext) {
    this.openMMContext = openMMContext;
  }

  /**
   * Add forces to the system.
   */
  public void addForces() {

    // Set up rigid constraints.
    // These flags need to be set before bonds and angles are created below.
    boolean rigidHydrogen = forceField.getBoolean("RIGID_HYDROGEN", false);
    boolean rigidBonds = forceField.getBoolean("RIGID_BONDS", false);
    boolean rigidHydrogenAngles = forceField.getBoolean("RIGID_HYDROGEN_ANGLES", false);
    if (rigidHydrogen) {
      addHydrogenConstraints();
    }
    if (rigidBonds) {
      addUpBondConstraints();
    }
    if (rigidHydrogenAngles) {
      setUpHydrogenAngleConstraints();
    }

    logger.info("\n Bonded Terms\n");

    // Add Bond Force.
    if (rigidBonds) {
      logger.info(" Not creating AmoebaBondForce because bonds are constrained.");
    } else {
      bondForce = (BondForce) BondForce.constructForce(openMMEnergy);
      addForce(bondForce);
    }

    // Add Angle Force.
    angleForce = (AngleForce) AngleForce.constructForce(openMMEnergy);
    addForce(angleForce);

    // Add In-Plane Angle Force.
    inPlaneAngleForce = (InPlaneAngleForce) InPlaneAngleForce.constructForce(openMMEnergy);
    addForce(inPlaneAngleForce);

    // Add Stretch-Bend Force.
    stretchBendForce = (StretchBendForce) StretchBendForce.constructForce(openMMEnergy);
    addForce(stretchBendForce);

    // Add Urey-Bradley Force.
    ureyBradleyForce = (UreyBradleyForce) UreyBradleyForce.constructForce(openMMEnergy);
    addForce(ureyBradleyForce);

    // Out-of Plane Bend Force.
    outOfPlaneBendForce = (OutOfPlaneBendForce) OutOfPlaneBendForce.constructForce(openMMEnergy);
    addForce(outOfPlaneBendForce);

    // Add Pi-Torsion Force.
    piOrbitalTorsionForce = (PiOrbitalTorsionForce) PiOrbitalTorsionForce.constructForce(openMMEnergy);
    addForce(piOrbitalTorsionForce);

    // Add Torsion Force.
    torsionForce = (TorsionForce) TorsionForce.constructForce(openMMEnergy);
    addForce(torsionForce);

    // Add Improper Torsion Force.
    improperTorsionForce = (ImproperTorsionForce) ImproperTorsionForce.constructForce(openMMEnergy);
    addForce(improperTorsionForce);

    // Add Stretch-Torsion coupling terms.
    stretchTorsionForce = (StretchTorsionForce) StretchTorsionForce.constructForce(openMMEnergy);
    addForce(stretchTorsionForce);

    // Add Angle-Torsion coupling terms.
    angleTorsionForce = (AngleTorsionForce) AngleTorsionForce.constructForce(openMMEnergy);
    addForce(angleTorsionForce);

    // Add Torsion-Torsion Force.
    amoebaTorsionTorsionForce = (AmoebaTorsionTorsionForce) AmoebaTorsionTorsionForce.constructForce(openMMEnergy);
    addForce(amoebaTorsionTorsionForce);

    // Add Restrain-Position force.
    restrainPositionsForce = (RestrainPositionsForce) RestrainPositionsForce.constructForce(openMMEnergy);
    addForce(restrainPositionsForce);

    // Add a Restrain-Bond force for each functional form.
    for (BondType.BondFunction function : BondType.BondFunction.values()) {
      RestrainBondsForce restrainBondsForce = (RestrainBondsForce) RestrainBondsForce.constructForce(function, openMMEnergy);
      addForce(restrainBondsForce);
    }

    // Add Restraint-Torsions
    restrainTorsionsForce = (RestrainTorsionsForce) RestrainTorsionsForce.constructForce(openMMEnergy);
    addForce(restrainTorsionsForce);

    // Add Restrain-Groups force.
    restrainGroupsForce = (RestrainGroupsForce) RestrainGroupsForce.constructForce(openMMEnergy);
    addForce(restrainGroupsForce);

    setDefaultPeriodicBoxVectors();

    VanDerWaals vdW = openMMEnergy.getVdwNode();
    if (vdW != null) {
      logger.info("\n Non-Bonded Terms");
      VanDerWaalsForm vdwForm = vdW.getVDWForm();
      if (vdwForm.vdwType == LENNARD_JONES) {
        fixedChargeNonBondedForce = (FixedChargeNonbondedForce) FixedChargeNonbondedForce.constructForce(openMMEnergy);
        addForce(fixedChargeNonBondedForce);
        if (fixedChargeNonBondedForce != null) {
          GeneralizedKirkwood gk = openMMEnergy.getGK();
          if (gk != null) {
            fixedChargeGBForce = (FixedChargeGBForce) FixedChargeGBForce.constructForce(openMMEnergy);
            addForce(fixedChargeGBForce);
          }
        }
      } else {
        // Add vdW Force.
        amoebaVDWForce = (AmoebaVdwForce) AmoebaVdwForce.constructForce(openMMEnergy);
        addForce(amoebaVDWForce);

        // Add Multipole Force.
        amoebaMultipoleForce = (AmoebaMultipoleForce) AmoebaMultipoleForce.constructForce(openMMEnergy);
        addForce(amoebaMultipoleForce);

        // Add Generalized Kirkwood Force.
        GeneralizedKirkwood gk = openMMEnergy.getGK();
        if (gk != null) {
          amoebaGeneralizedKirkwoodForce = (AmoebaGeneralizedKirkwoodForce) AmoebaGeneralizedKirkwoodForce.constructForce(openMMEnergy);
          addForce(amoebaGeneralizedKirkwoodForce);

          // Add WCA Dispersion Force.
          DispersionRegion dispersionRegion = gk.getDispersionRegion();
          if (dispersionRegion != null) {
            amoebaWcaDispersionForce = (AmoebaWcaDispersionForce) AmoebaWcaDispersionForce.constructForce(openMMEnergy);
            addForce(amoebaWcaDispersionForce);
          }

          // Add a GaussVol Cavitation Force.
          ChandlerCavitation chandlerCavitation = gk.getChandlerCavitation();
          if (chandlerCavitation != null && chandlerCavitation.getGaussVol() != null) {
            amoebaGKCavitationForce = (AmoebaGKCavitationForce) AmoebaGKCavitationForce.constructForce(openMMEnergy);
            addForce(amoebaGKCavitationForce);
          }
        }
      }
    }
  }

  /**
   * Remove a force from the OpenMM System.
   * The OpenMM memory associated with the removed Force object is deleted.
   */
  public void removeForce(Force force) {
    if (force != null) {
      removeForce(force.getForceIndex());
    }
  }

  /**
   * Add an Andersen thermostat to the system.
   *
   * @param targetTemp Target temperature in Kelvins.
   */
  public void addAndersenThermostatForce(double targetTemp) {
    double collisionFreq = forceField.getDouble("COLLISION_FREQ", 0.1);
    addAndersenThermostatForce(targetTemp, collisionFreq);
  }

  /**
   * Add an Andersen thermostat to the system.
   *
   * @param targetTemp    Target temperature in Kelvins.
   * @param collisionFreq Collision frequency in 1/psec.
   */
  public void addAndersenThermostatForce(double targetTemp, double collisionFreq) {
    if (andersenThermostat != null) {
      removeForce(andersenThermostat);
      andersenThermostat = null;
    }
    andersenThermostat = new AndersenThermostat(targetTemp, collisionFreq);
    addForce(andersenThermostat);
    logger.info("\n Adding an Andersen thermostat");
    logger.info(format("  Target Temperature:   %6.2f (K)", targetTemp));
    logger.info(format("  Collision Frequency:  %6.2f (1/psec)", collisionFreq));
  }

  /**
   * Adds a force that removes center-of-mass motion.
   */
  public void addCOMMRemoverForce() {
    if (cmMotionRemover != null) {
      removeForce(cmMotionRemover);
      cmMotionRemover = null;
    }
    int frequency = 100;
    cmMotionRemover = new CMMotionRemover(frequency);
    addForce(cmMotionRemover);
    logger.info("\n Added a Center of Mass Motion Remover");
    logger.info(format("  Frequency:            %6d", frequency));
  }

  /**
   * Add a Monte Carlo Barostat to the system.
   *
   * @param targetPressure The target pressure (in atm).
   * @param targetTemp     The target temperature.
   * @param frequency      The frequency to apply the barostat.
   */
  public void addMonteCarloBarostatForce(double targetPressure, double targetTemp, int frequency) {
    if (monteCarloBarostat != null) {
      removeForce(monteCarloBarostat);
      monteCarloBarostat = null;
    }
    double pressureInBar = targetPressure * Constants.ATM_TO_BAR;
    monteCarloBarostat = new MonteCarloBarostat(pressureInBar, targetTemp, frequency);
    CompositeConfiguration properties = openMMEnergy.getMolecularAssembly().getProperties();
    if (properties.containsKey("barostat-seed")) {
      int randomSeed = properties.getInt("barostat-seed", 0);
      logger.info(format(" Setting random seed %d for Monte Carlo Barostat", randomSeed));
      monteCarloBarostat.setRandomNumberSeed(randomSeed);
    }
    addForce(monteCarloBarostat);
    logger.info("\n Added a Monte Carlo Barostat");
    logger.info(format("  Target Pressure:      %6.2f (atm)", targetPressure));
    logger.info(format("  Target Temperature:   %6.2f (K)", targetTemp));
    logger.info(format("  MC Move Frequency:    %6d", frequency));
  }

  /**
   * Calculate the number of degrees of freedom.
   *
   * @return Number of degrees of freedom.
   */
  public int calculateDegreesOfFreedom() {
    // Begin from the 3 times the number of active atoms.
    int dof = openMMEnergy.getNumberOfVariables();
    // Remove OpenMM constraints.
    dof = dof - getNumConstraints();
    // Remove center of mass motion.
    if (cmMotionRemover != null) {
      dof -= 3;
    }
    return dof;
  }

  public double getTemperature(double kineticEnergy) {
    double dof = calculateDegreesOfFreedom();
    return 2.0 * kineticEnergy * KCAL_TO_GRAM_ANG2_PER_PS2 / (kB * dof);
  }

  /**
   * Get the ForceField in use.
   *
   * @return ForceField instance.
   */
  public ForceField getForceField() {
    return forceField;
  }

  /**
   * Get the Crystal instance.
   *
   * @return the Crystal instance.
   */
  public Crystal getCrystal() {
    return openMMEnergy.getCrystal();
  }

  /**
   * Get the number of variables.
   *
   * @return the number of variables.
   */
  public int getNumberOfVariables() {
    return openMMEnergy.getNumberOfVariables();
  }

  /**
   * Destroy the system.
   */
  public void free() {
    if (getPointer() != null) {
      logger.fine(" Free OpenMM system.");
      destroy();
      logger.fine(" Free OpenMM system completed.");
    }
  }

  public void setUpdateBondedTerms(boolean updateBondedTerms) {
    this.updateBondedTerms = updateBondedTerms;
  }

  /**
   * Set the default values of the vectors defining the axes of the periodic box (measured in nm).
   *
   * <p>Any newly created Context will have its box vectors set to these. They will affect any
   * Force added to the System that uses periodic boundary conditions.
   *
   * <p>Triclinic boxes are supported, but the vectors must satisfy certain requirements. In
   * particular, a must point in the x direction, b must point "mostly" in the y direction, and c
   * must point "mostly" in the z direction. See the documentation for details.
   */
  private void setDefaultPeriodicBoxVectors() {
    Crystal crystal = openMMEnergy.getCrystal();
    if (!crystal.aperiodic()) {
      OpenMM_Vec3 a = new OpenMM_Vec3();
      OpenMM_Vec3 b = new OpenMM_Vec3();
      OpenMM_Vec3 c = new OpenMM_Vec3();
      double[][] Ai = crystal.Ai;
      a.x = Ai[0][0] * OpenMM_NmPerAngstrom;
      a.y = Ai[0][1] * OpenMM_NmPerAngstrom;
      a.z = Ai[0][2] * OpenMM_NmPerAngstrom;
      b.x = Ai[1][0] * OpenMM_NmPerAngstrom;
      b.y = Ai[1][1] * OpenMM_NmPerAngstrom;
      b.z = Ai[1][2] * OpenMM_NmPerAngstrom;
      c.x = Ai[2][0] * OpenMM_NmPerAngstrom;
      c.y = Ai[2][1] * OpenMM_NmPerAngstrom;
      c.z = Ai[2][2] * OpenMM_NmPerAngstrom;
      setDefaultPeriodicBoxVectors(a, b, c);
    }
  }

  /**
   * Update parameters if the Use flags and/or Lambda value has changed.
   *
   * @param atoms Atoms in this list are considered.
   */
  public void updateParameters(@Nullable Atom[] atoms) {
    VanDerWaals vanDerWaals = openMMEnergy.getVdwNode();
    if (vanDerWaals != null) {
      boolean vdwLambdaTerm = vanDerWaals.getLambdaTerm();
      if (vdwLambdaTerm) {
        double lambdaVDW = vanDerWaals.getLambda();
        if (fixedChargeNonBondedForce != null) {
          if (!softcoreCreated) {
            fixedChargeAlchemicalForces = new FixedChargeAlchemicalForces(openMMEnergy, fixedChargeNonBondedForce);
            addForce(fixedChargeAlchemicalForces.getFixedChargeSoftcoreForce());
            addForce(fixedChargeAlchemicalForces.getAlchemicalAlchemicalStericsForce());
            addForce(fixedChargeAlchemicalForces.getNonAlchemicalAlchemicalStericsForce());
            // Re-initialize the context.
            openMMEnergy.getContext().reinitialize(OpenMM_True);
            softcoreCreated = true;
          }
          // Update the lambda value.
          openMMEnergy.getContext().setParameter("vdw_lambda", lambdaVDW);
        } else if (amoebaVDWForce != null) {
          // Update the lambda value.
          openMMEnergy.getContext().setParameter("AmoebaVdwLambda", lambdaVDW);
          if (softcoreCreated) {
            ParticleMeshEwald pme = openMMEnergy.getPmeNode();
            // Avoid any updateParametersInContext calls if vdwLambdaTerm is true, but not other alchemical terms.
            if (pme == null || !pme.getLambdaTerm()) {
              return;
            }
          } else {
            softcoreCreated = true;
          }
        }
      }
    }

    // Note Stretch-Torsion and Angle-Torsion terms (for nucleic acids)
    // and Torsion-Torsion terms (for protein backbones) are not updated yet.
    if (updateBondedTerms) {
      if (bondForce != null) {
        bondForce.updateForce(openMMEnergy);
      }
      if (angleForce != null) {
        angleForce.updateForce(openMMEnergy);
      }
      if (inPlaneAngleForce != null) {
        inPlaneAngleForce.updateForce(openMMEnergy);
      }
      if (stretchBendForce != null) {
        stretchBendForce.updateForce(openMMEnergy);
      }
      if (ureyBradleyForce != null) {
        ureyBradleyForce.updateForce(openMMEnergy);
      }
      if (outOfPlaneBendForce != null) {
        outOfPlaneBendForce.updateForce(openMMEnergy);
      }
      if (piOrbitalTorsionForce != null) {
        piOrbitalTorsionForce.updateForce(openMMEnergy);
      }
      if (torsionForce != null) {
        torsionForce.updateForce(openMMEnergy);
      }
      if (improperTorsionForce != null) {
        improperTorsionForce.updateForce(openMMEnergy);
      }
    }

    if (restrainTorsionsForce != null) {
      restrainTorsionsForce.updateForce(openMMEnergy);
    }

    if (atoms == null || atoms.length == 0) {
      return;
    }

    // Update fixed charge non-bonded parameters.
    if (fixedChargeNonBondedForce != null) {
      fixedChargeNonBondedForce.updateForce(atoms, openMMEnergy);
    }

    // Update fixed charge GB parameters.
    if (fixedChargeGBForce != null) {
      fixedChargeGBForce.updateForce(atoms, openMMEnergy);
    }

    // Update AMOEBA vdW parameters.
    if (amoebaVDWForce != null) {
      amoebaVDWForce.updateForce(atoms, openMMEnergy);
    }

    // Update AMOEBA polarizable multipole parameters.
    if (amoebaMultipoleForce != null) {
      amoebaMultipoleForce.updateForce(atoms, openMMEnergy);
    }

    // Update GK force.
    if (amoebaGeneralizedKirkwoodForce != null) {
      amoebaGeneralizedKirkwoodForce.updateForce(atoms, openMMEnergy);
    }

    // Update WCA Force.
    if (amoebaWcaDispersionForce != null) {
      amoebaWcaDispersionForce.updateForce(atoms, openMMEnergy);
    }

    // Update WCA Force.
    if (amoebaGKCavitationForce != null) {
      amoebaGKCavitationForce.updateForce(atoms, openMMEnergy);
    }
    printLambdaValues();
  }

  /**
   * Adds atoms from the molecular assembly to the OpenMM System and reports to the user the number
   * of particles added.
   */
  private void addAtoms() throws Exception {
    for (Atom atom : atoms) {
      double mass = atom.getMass();
      if (mass < 0.0) {
        throw new Exception(" Atom with mass less than 0.");
      }
      if (mass == 0.0) {
        logger.info(format(" Atom %s has zero mass.", atom));
      }
      addParticle(mass);
    }
  }

  /**
   * This method sets the mass of inactive atoms to zero.
   */
  public void updateAtomMass() {
    int index = 0;
    for (Atom atom : atoms) {
      double mass = 0.0;
      if (atom.isActive()) {
        mass = atom.getMass();
      }
      setParticleMass(index++, mass);
    }
  }

  public boolean hasAmoebaCavitationForce() {
    return amoebaGKCavitationForce != null;
  }

  /**
   * Add a constraint to every bond.
   */
  private void addUpBondConstraints() {
    Bond[] bonds = openMMEnergy.getBonds();
    if (bonds == null || bonds.length < 1) {
      return;
    }

    logger.info(" Adding constraints for all bonds.");
    for (Bond bond : bonds) {
      Atom atom1 = bond.getAtom(0);
      Atom atom2 = bond.getAtom(1);
      int iAtom1 = atom1.getXyzIndex() - 1;
      int iAtom2 = atom2.getXyzIndex() - 1;
      addConstraint(iAtom1, iAtom2, bond.bondType.distance * OpenMM_NmPerAngstrom);
    }
  }

  /**
   * Add a constraint to every bond that includes a hydrogen atom.
   */
  private void addHydrogenConstraints() {
    Bond[] bonds = openMMEnergy.getBonds();
    if (bonds == null || bonds.length < 1) {
      return;
    }

    logger.info(" Adding constraints for hydrogen bonds.");
    for (Bond bond : bonds) {
      Atom atom1 = bond.getAtom(0);
      Atom atom2 = bond.getAtom(1);
      if (atom1.isHydrogen() || atom2.isHydrogen()) {
        BondType bondType = bond.bondType;
        int iAtom1 = atom1.getXyzIndex() - 1;
        int iAtom2 = atom2.getXyzIndex() - 1;
        addConstraint(iAtom1, iAtom2, bondType.distance * OpenMM_NmPerAngstrom);
      }
    }
  }

  /**
   * Add a constraint to every angle that includes two hydrogen atoms.
   */
  private void setUpHydrogenAngleConstraints() {
    Angle[] angles = openMMEnergy.getAngles();
    if (angles == null || angles.length < 1) {
      return;
    }

    logger.info(" Adding hydrogen angle constraints.");

    for (Angle angle : angles) {
      if (isHydrogenAngle(angle)) {
        Atom atom1 = angle.getAtom(0);
        Atom atom3 = angle.getAtom(2);

        // Calculate a "false bond" length between atoms 1 and 3 to constrain the angle using the
        // law of cosines.
        Bond bond1 = angle.getBond(0);
        double distance1 = bond1.bondType.distance;

        Bond bond2 = angle.getBond(1);
        double distance2 = bond2.bondType.distance;

        // Equilibrium angle value in degrees.
        double angleVal = angle.angleType.angle[angle.nh];

        // Law of cosines.
        double falseBondLength = sqrt(
            distance1 * distance1 + distance2 * distance2 - 2.0 * distance1 * distance2 * cos(
                toRadians(angleVal)));

        int iAtom1 = atom1.getXyzIndex() - 1;
        int iAtom3 = atom3.getXyzIndex() - 1;
        addConstraint(iAtom1, iAtom3, falseBondLength * OpenMM_NmPerAngstrom);
      }
    }
  }

  /**
   * Check to see if an angle is a hydrogen angle. This method only returns true for hydrogen
   * angles that are less than 160 degrees.
   *
   * @param angle Angle to check.
   * @return boolean indicating whether an angle is a hydrogen angle that is less than 160 degrees.
   */
  private boolean isHydrogenAngle(Angle angle) {
    if (angle.containsHydrogen()) {
      // Equilibrium angle value in degrees.
      double angleVal = angle.angleType.angle[angle.nh];
      // Make sure angle is less than 160 degrees because greater than 160 degrees will not be
      // constrained
      // well using the law of cosines.
      if (angleVal < 160.0) {
        Atom atom1 = angle.getAtom(0);
        Atom atom2 = angle.getAtom(1);
        Atom atom3 = angle.getAtom(2);
        // Setting constraints only on angles where atom1 or atom3 is a hydrogen while atom2 is
        // not a hydrogen.
        return atom1.isHydrogen() && atom3.isHydrogen() && !atom2.isHydrogen();
      }
    }
    return false;
  }
}<|MERGE_RESOLUTION|>--- conflicted
+++ resolved
@@ -96,22 +96,6 @@
    */
   private final OpenMMEnergy openMMEnergy;
   /**
-<<<<<<< HEAD
-   * The OpenMMContext instance.
-   */
-  private OpenMMContext openMMContext;
-  /**
-   * Scale factor used for MELD.
-   */
-  private final double meldScaleFactor;
-  /**
-   * When using MELD, our goal will be to scale down the potential by this factor. A negative value
-   * indicates we're not using MELD.
-   */
-  private final boolean useMeld;
-  /**
-=======
->>>>>>> dcdc031a
    * The Force Field in use.
    */
   private final ForceField forceField;
@@ -254,10 +238,6 @@
 
     logger.info(format("\n OpenMM system created with %d atoms.", atoms.length));
 
-  }
-
-  public void setOpenMMContext(OpenMMContext openMMContext) {
-    this.openMMContext = openMMContext;
   }
 
   /**
@@ -688,7 +668,6 @@
     if (amoebaGKCavitationForce != null) {
       amoebaGKCavitationForce.updateForce(atoms, openMMEnergy);
     }
-    printLambdaValues();
   }
 
   /**
