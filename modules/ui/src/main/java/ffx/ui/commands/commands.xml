<?xml version="1.0" encoding="UTF-8"?>
<!--
/**
 * Title: Force Field X.
 *
 * Description: Force Field X - Software for Molecular Biophysics.
 *
 * Copyright: Copyright (c) Michael J. Schnieders 2001-2013.
 *
 * This file is part of Force Field X.
 *
 * Force Field X is free software; you can redistribute it and/or modify it
 * under the terms of the GNU General Public License version 3 as published by
 * the Free Software Foundation.
 *
 * Force Field X is distributed in the hope that it will be useful, but WITHOUT
 * ANY WARRANTY; without even the implied warranty of MERCHANTABILITY or FITNESS
 * FOR A PARTICULAR PURPOSE. See the GNU General Public License for more
 * details.
 *
 * You should have received a copy of the GNU General Public License along with
 * Force Field X; if not, write to the Free Software Foundation, Inc., 59 Temple
 * Place, Suite 330, Boston, MA 02111-1307 USA
 */
-->
<!DOCTYPE FFXCommands>
<FFXCommands>
    <properties>
        <author email="michael-schnieders@uiowa.edu" />
        <title>Force Field X Modeling Commands</title>
        <meta name="Modeling Commands" />
    </properties>
    <Command name="md"
             fileType="XYZ PDB"
             action="NONE"
             description="Perform a molecular/stochastic dynamics simulation."
    >
        <Option name="Thermostat"
                flag="b"
                description="Choose the thermostat for controling the temperature."
                gui="RADIOBUTTONS"
                default="Berendsen"
        >
            <Value name="Adiabatic"/>
            <Value name="Berendsen"/>
            <Value name="Bussi"/>
        </Option>
        <Option name="Time Step"
                flag="d"
                description="Time discretization (fsec)."
                gui="TEXTFIELD"
                default="1.0"
                lowerLimit="0.1"
                upperLimit="3.0"
        />
        <Option name="Output Files"
                flag="f"
                description="Choose file type to be written."
                gui="RADIOBUTTONS"
                default="PDB"
        >
            <Value name="PDB"/>
            <Value name="XYZ"/>
        </Option>
        <Option
            name="Integrator"
            flag="i"
            description="Choose the integration algorithm."
            gui="RADIOBUTTONS"
            default="Beeman"
        >
            <Value name="Beeman"/>
            <Value name="RESPA"/>
            <Value name="Stochastic"/>
        </Option>
        <Option
            name="Logging"
            flag="l"
            description="Interval to log thermodynamics (psec)."
            gui="TEXTFIELD"
            default="0.01"
            lowerLimit="0.001"
        />
        <Option
            name="Steps"
            flag="n"
            description="Number of molecular/stochastic dynamics time steps."
            gui="TEXTFIELD"
            default="1000000"
            lowerLimit="1"
        />
        <Option
            name="Restart"
            flag="s"
            description="Interval to write out the restart file (psec)."
            gui="TEXTFIELD"
            default="1.0"
            lowerLimit="0.001"
        />
        <Option
            name="Temperature"
            flag="t"
            description="Temperature in degrees Kelvin."
            gui="TEXTFIELD"
            default="298.15"
            lowerLimit="0.1"
        />
        <Option
            name="Snapshots"
            flag="w"
            description="Interval to write out coordinates (psec)."
            gui="TEXTFIELD"
            default="0.1"
            lowerLimit="0.001"
        />
    </Command>
    <Command name="minimize"
             description="Minimize a molecular system."
             fileType="XYZ PDB"
             action="NONE">
        <Option
            name="Convergence Criteria"
            flag="e"
            description="RMS gradient convergence criteria."
            gui="TEXTFIELD"
            default="1.0"/>
    </Command>

    <Command name="energy"
             description="Calculate the potential energy of a molecular system."
             fileType="XYZ PDB"
             action="NONE">
    </Command>

    <Command name="anneal"
             description="Starting up the command line interface."
             fileType="XYZ PDB"
             action="NONE">

        <Option name="Thermostat"
                flag="b"
                description="Choose the thermostat for controling the temperature."
                gui="RADIOBUTTONS"
                default="Berendsen"
        >
            <Value name="Adiabatic"/>
            <Value name="Berendsen"/>
            <Value name="Bussi"/>
        </Option>

        <Option name="Time"
                flag="f"
                description="Time step in femtoseconds."
                gui="TEXTFIELD"
                default="1.0"
                lowerLimit="0.1"/>

        <Option name="Integrator"
                 flag="i"
                 description="Choose the integration algorithm."
                 gui="RADIOBUTTONS"
                 default="Beeman"
        >
            <Value name="Beeman"/>
            <Value name="RESPA"/>
            <Value name="Stochastic"/>
        </Option>

        <Option name="Low Temperature"
                flag="l"
                description="Low temperature limit in degrees Kelvin."
                gui="TEXTFIELD"
                default="10.0"
                lowerLimit="1"/>

        <Option name="Steps"
                flag="n"
                description="Number of molecular dynamics steps per annealing window."
                gui="TEXTFIELD"
                default="1000"
                lowerLimit="10"/>

        <Option name="High Temperature"
                flag="t"
                description="High temperature limit in degrees Kelvin."
                gui="TEXTFIELD"
                default="1000.0"
        />

        <Option name="Windows"
                flag="w"
                description="Number of annealing windows."
                gui="TEXTFIELD"
                default="10"
                lowerLimit="1"/>
    </Command>
<<<<<<< HEAD

    <Command name="xray.minimize"
                 description="Starting up the command line interface."
                 fileType="XYZ PDB"
                 action="NONE">

        <Option name="eps"
                    flag="e"
                    description="RMS gradient convergence criteria (negative: automatically determine based
                                 on refinement type)."
                    gui="TEXTFIELD"
                    default="-1.0"/>

        <Option name="Maxiter"
                    flag="m"
                    description="maximum number of allowed refinement iterations"
                    gui="TEXTFIELD"
                    default="1000"/>
        <Option name="Mode"
                    flag="r"
                    description="type of refinement"
                    gui="RADIOBUTTONS">
            <Value name="Coordinates"/>
            <Value name="Bfactors"/>
            <Value name="Coordinates and Bfactors"/>
            <Value name="Occupancies"/>
            <Value name="Bfactors and Occupancies"/>
            <Value name="Coordinates and Occupancies"/>
            <Value name="Coordinates, Bfactors and Occupancies"/>
            </Option>
        </Command>
=======
    
    <Command name="xray.minimize"
             description="Starting up the command line interface."
             fileType="XYZ PDB"
             action="NONE">
            
        <Option name="Eps"
                flag="e"
                description="RMS gradient convergence criteria (negative: automatically determine based on refinement type)."
                gui="TEXTFIELD"
                default="-1.0"/>
            
        <Option name="Maxiter"
                flag="m"
                description="Maximum number of allowed refinement iterations."
                gui="TEXTFIELD"
                default="1000"/>
            
        <Option name="Mode"
                flag="r"
                description="Type of refinement."
                gui="RADIOBUTTONS">
            <Value name="coordinates"/>
            <Value name="bfactors"/>
            <Value name="coordinates_and_bfactors"/>
            <Value name="occupancies"/>
            <Value name="bfactors_and_occupancies"/>
            <Value name="coordinates_and_occupancies"/>
            <Value name="coordinates_and_bfactors_and_occupancies"/>
        </Option>

        <Option name="Suffix"
                flag="s"
                description="Output suffix."
                gui="TEXTFIELD"
                default="_refine"/>

        <Option name="Three Stage"
                flag="t"
                description= "Set to perform refinement in 3 stages: coordinates, bfactors, then occupancies."
                gui="CHECKBOXES"/>  
    </Command>

    <Command name="xray.anneal"
             description="Starting up the command line interface."
             fileType="XYZ PDB"
             action="NONE">

        <Option name="Thermostat"
                flag="b"
                description="Choose the thermostat for controling the temperature."
                gui="RADIOBUTTONS"
                default="Berendsen">
            <Value name="Adiabatic"/>
            <Value name="Berendsen"/>
            <Value name="Bussi"/>
        </Option>

        <Option name="Time"
                flag="f"
                description="Time step in femtoseconds."
                gui="TEXTFIELD"
                default="1.0"
                lowerLimit="0.1"/>

        <Option name="Integrator"
                flag="i"
                description="Choose the integration algorithm."
                gui="RADIOBUTTONS"
                default="Beeman">
            <Value name="Beeman"/>
            <Value name="RESPA"/>
            <Value name="Stochastic"/>
        </Option>

        <Option name="Low Temperature"
                flag="l"
                description="Low temperature limit in degrees Kelvin."
                gui="TEXTFIELD"
                default="100.0"
                lowerLimit="1.0"/>

        <Option name="Steps"
                flag="n"
                description="Number of molecular dynamics steps at each temperature."
                gui="TEXTFIELD"
                default="1000"
                lowerLimit="1"/>

        <Option name="Mode"
                flag="r"
                description="Type of refinement."
                default="coordinates"
                gui="RADIOBUTTONS">
            <Value name="coordinates"/>
            <Value name="bfactors"/>
            <Value name="coordinates_and_bfactors"/>
            <Value name="occupancies"/>
            <Value name="bfactors_and_occupancies"/>
            <Value name="coordinates_and_occupancies"/>
            <Value name="coordinates_and_bfactors_and_occupancies"/>
        </Option>

        <Option name="Suffix"
                flag="s"
                description="Output suffix."
                gui="TEXTFIELD"
                default="_anneal"/>

        <Option name="High Temperature"
                flag="t"
                description="High temperature limit in degrees Kelvin."
                gui="TEXTFIELD"
                default="1000.0"/>

        <Option name="Windows"
                flag="w"
                description="Number of annealing windows."
                gui="TEXTFIELD"
                default="10"
                lowerLimit="1"/>
    </Command>

    <Command name="xray.md"
             description="Starting up the command line interface."
             fileType="XYZ PDB"
             action="NONE">

        <Option name="Thermostat"
                flag="b"
                description="Choose the thermostat for controling the temperature."
                gui="RADIOBUTTONS"
                default="Bussi">
            <Value name="Adiabatic"/>
            <Value name="Berendsen"/>
            <Value name="Bussi"/>
        </Option>

        <Option name="Time"
                flag="f"
                description="Time step in femtoseconds."
                gui="TEXTFIELD"
                default="1.0"
                lowerLimit="0.1"/>

        <Option name="Integrator"
                flag="i"
                description="Choose the integration algorithm."
                gui="RADIOBUTTONS"
                default="Beeman">
            <Value name="Beeman"/>
            <Value name="RESPA"/>
            <Value name="Stochastic"/>
        </Option>

        <Option name="Log"
                flag="l"
                description="Interval to log thermodyanamic information (picoseconds)."
                gui="TEXTFIELD"
                default="0.01"/>

        <Option name="Steps"
                flag="n"
                description="Number of molecular dynamics steps at each temperature."
                gui="TEXTFIELD"
                default="1000000"
                lowerLimit="1"/>

        <Option name="Mode"
                flag="r"
                description="Type of refinement."
                default="coordinates"
                gui="RADIOBUTTONS">
            <Value name="coordinates"/>
            <Value name="bfactors"/>
            <Value name="coordinates_and_bfactors"/>
            <Value name="occupancies"/>
            <Value name="bfactors_and_occupancies"/>
            <Value name="coordinates_and_occupancies"/>
            <Value name="coordinates_and_bfactors_and_occupancies"/>
        </Option>

        <Option name="Temperature"
                flag="t"
                description="Temperature in degrees Kelvin."
                gui="TEXTFIELD"
                default="100.0"/>

        <Option name="Save"
                flag="w"
                description="Interval to write out coordinates in picoseconds.."
                gui="TEXTFIELD"
                default="0.1"/>
    </Command>
    
    <Command name="xray.scaleBulk"
             description="Starting up the command line interface."
             fileType="XYZ PDB"
             action="NONE">
        
        <Option name="Maps"
                flag="m"
                description="Set to output sigmaA weighted 2Fo-Fc and Fo-Fc electron density maps."
                gui="TEXTFIELD"/>
        
        <Option name="Timings"
                flag="t"
                description="Set to perform FFT test timings."
                gui="TEXTFIELD"/>
        
        <Option name="Mtz"
                flag="w"
                description="Write out MTZ containing structure factor coefficients"
                gui="TEXTFIELD"/>
    </Command> 
    
    <Command name="xray.testGradient"
             description="Starting up the command line interface."
             fileType="XYZ PDB"
             action="NONE">
        
        <Option name="Atom ID"
                description="Number of the first atom to test."
                flag="a"
                gui="TEXTFIELD"
                default="1"/>
    
        <Option name="Number"
                description="Tests gradient on a given atomic number."
                flag="n"
                gui="TEXTFIELD"
                default="-1.0"/>

        <Option name="Dx"
                description="Finite-difference step size (Angstroms)."
                flag="s"
                gui="TEXTFIELD"
                default="0.0001"/>
    </Command> 
    
    
    
>>>>>>> 74e8de6d
    <Command
        name="Protein"
        description="A program for automated building of peptide and protein structures.
 Upon input of an amino acid sequence with optional phi/psi/omega/chi angles, D/L chirality,
 etc., the program builds internal and Cartesian coordinates. Standard bond lengths and angles are
 assumed for the peptide. The program will optionally convert the structure to a cyclic peptide, or
 add either or both N- and C-terminal capping groups. Atom type numbers are automatically assigned
 for the specified force field. The final coordinates and a sequence file are produced as the output."
        fileType="ANY"
        action="LOADXYZ"
    >
        <Option
            name="File Name"
            description="Enter name to be used for output file"
            gui="TEXTFIELD"
            default="protein"
        />
        <Option
            name="Title"
            description="Enter title"
            gui="TEXTFIELD"
            default="Protein built with TINKER/Force Field Xplorer"
        />
        <Option
            name="N-CAP"
            description="The allowed N-Cap Residues are Acetyl=ACE or Formyl=FOR"
            gui="RADIOBUTTONS"
            default="ACE"
        >
            <Value name="ACE" />
            <Value name="FOR" />
            <Value name="NONE" />
        </Option>
        <Option
            name="Sequence"
            description="3 Letter Code, Phi/Psi/Omega (3F), Chi Angles (4F),
 Disulfide Partner if a CYS (I), and D/L Chirality as desired (A1)"
            gui="PROTEIN"
        />
        <Option
            name="C-CAP"
            description="Possible C-Cap Residues are N-MethylAmide=NME or Amide=NH2"
            gui="RADIOBUTTONS"
            default="NH2"
        >
            <Value name="NME" />
            <Value name="NH2" />
            <Value name="NONE" />
        </Option>
        <Option
            name="Cyclize"
            description="Cyclize the Polypeptide Chain"
            gui="RADIOBUTTONS"
            default="N"
        >
            <Value name="Y" />
            <Value name="N" />
        </Option>
    </Command>
</FFXCommands><|MERGE_RESOLUTION|>--- conflicted
+++ resolved
@@ -194,57 +194,23 @@
                 default="10"
                 lowerLimit="1"/>
     </Command>
-<<<<<<< HEAD
-
     <Command name="xray.minimize"
-                 description="Starting up the command line interface."
-                 fileType="XYZ PDB"
-                 action="NONE">
-
-        <Option name="eps"
-                    flag="e"
-                    description="RMS gradient convergence criteria (negative: automatically determine based
-                                 on refinement type)."
-                    gui="TEXTFIELD"
-                    default="-1.0"/>
-
-        <Option name="Maxiter"
-                    flag="m"
-                    description="maximum number of allowed refinement iterations"
-                    gui="TEXTFIELD"
-                    default="1000"/>
-        <Option name="Mode"
-                    flag="r"
-                    description="type of refinement"
-                    gui="RADIOBUTTONS">
-            <Value name="Coordinates"/>
-            <Value name="Bfactors"/>
-            <Value name="Coordinates and Bfactors"/>
-            <Value name="Occupancies"/>
-            <Value name="Bfactors and Occupancies"/>
-            <Value name="Coordinates and Occupancies"/>
-            <Value name="Coordinates, Bfactors and Occupancies"/>
-            </Option>
-        </Command>
-=======
-    
-    <Command name="xray.minimize"
-             description="Starting up the command line interface."
-             fileType="XYZ PDB"
-             action="NONE">
-            
+             description="Starting up the command line interface."
+             fileType="XYZ PDB"
+             action="NONE">
+
         <Option name="Eps"
                 flag="e"
                 description="RMS gradient convergence criteria (negative: automatically determine based on refinement type)."
                 gui="TEXTFIELD"
                 default="-1.0"/>
-            
+
         <Option name="Maxiter"
                 flag="m"
                 description="Maximum number of allowed refinement iterations."
                 gui="TEXTFIELD"
                 default="1000"/>
-            
+
         <Option name="Mode"
                 flag="r"
                 description="Type of refinement."
@@ -267,7 +233,7 @@
         <Option name="Three Stage"
                 flag="t"
                 description= "Set to perform refinement in 3 stages: coordinates, bfactors, then occupancies."
-                gui="CHECKBOXES"/>  
+                gui="CHECKBOXES"/>
     </Command>
 
     <Command name="xray.anneal"
@@ -421,39 +387,39 @@
                 gui="TEXTFIELD"
                 default="0.1"/>
     </Command>
-    
+
     <Command name="xray.scaleBulk"
              description="Starting up the command line interface."
              fileType="XYZ PDB"
              action="NONE">
-        
+
         <Option name="Maps"
                 flag="m"
                 description="Set to output sigmaA weighted 2Fo-Fc and Fo-Fc electron density maps."
                 gui="TEXTFIELD"/>
-        
+
         <Option name="Timings"
                 flag="t"
                 description="Set to perform FFT test timings."
                 gui="TEXTFIELD"/>
-        
+
         <Option name="Mtz"
                 flag="w"
                 description="Write out MTZ containing structure factor coefficients"
                 gui="TEXTFIELD"/>
-    </Command> 
-    
+    </Command>
+
     <Command name="xray.testGradient"
              description="Starting up the command line interface."
              fileType="XYZ PDB"
              action="NONE">
-        
+
         <Option name="Atom ID"
                 description="Number of the first atom to test."
                 flag="a"
                 gui="TEXTFIELD"
                 default="1"/>
-    
+
         <Option name="Number"
                 description="Tests gradient on a given atomic number."
                 flag="n"
@@ -465,11 +431,8 @@
                 flag="s"
                 gui="TEXTFIELD"
                 default="0.0001"/>
-    </Command> 
+    </Command>
     
-    
-    
->>>>>>> 74e8de6d
     <Command
         name="Protein"
         description="A program for automated building of peptide and protein structures.
