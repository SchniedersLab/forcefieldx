// ******************************************************************************
//
// Title:       Force Field X.
// Description: Force Field X - Software for Molecular Biophysics.
// Copyright:   Copyright (c) Michael J. Schnieders 2001-2023.
//
// This file is part of Force Field X.
//
// Force Field X is free software; you can redistribute it and/or modify it
// under the terms of the GNU General Public License version 3 as published by
// the Free Software Foundation.
//
// Force Field X is distributed in the hope that it will be useful, but WITHOUT
// ANY WARRANTY; without even the implied warranty of MERCHANTABILITY or FITNESS
// FOR A PARTICULAR PURPOSE. See the GNU General Public License for more
// details.
//
// You should have received a copy of the GNU General Public License along with
// Force Field X; if not, write to the Free Software Foundation, Inc., 59 Temple
// Place, Suite 330, Boston, MA 02111-1307 USA
//
// Linking this library statically or dynamically with other modules is making a
// combined work based on this library. Thus, the terms and conditions of the
// GNU General Public License cover the whole combination.
//
// As a special exception, the copyright holders of this library give you
// permission to link this library with independent modules to produce an
// executable, regardless of the license terms of these independent modules, and
// to copy and distribute the resulting executable under terms of your choice,
// provided that you also meet, for each linked independent module, the terms
// and conditions of the license of that module. An independent module is a
// module which is not derived from or based on this library. If you modify this
// library, you may extend this exception to your version of the library, but
// you are not obligated to do so. If you do not wish to do so, delete this
// exception statement from your version.
//
// ******************************************************************************
package ffx.numerics.estimator;

import ffx.numerics.OptimizationInterface;
import ffx.numerics.integrate.DataSet;
import ffx.numerics.integrate.DoublesDataSet;
import ffx.numerics.integrate.Integrate1DNumeric;
import ffx.numerics.optimization.LBFGS;
import ffx.numerics.optimization.LineSearch;
import ffx.numerics.optimization.OptimizationListener;
import ffx.utilities.Constants;
import org.apache.commons.math3.linear.MatrixUtils;
import org.apache.commons.math3.linear.RealMatrix;
import org.apache.commons.math3.linear.SingularValueDecomposition;

import java.io.BufferedWriter;
import java.io.File;
import java.io.FileWriter;
import java.io.IOException;
import java.util.ArrayList;
import java.util.Arrays;
import java.util.Random;
import java.util.logging.Logger;

import static ffx.numerics.estimator.EstimateBootstrapper.getBootstrapIndices;
import static ffx.numerics.estimator.Zwanzig.Directionality.BACKWARDS;
import static ffx.numerics.estimator.Zwanzig.Directionality.FORWARDS;
import static java.lang.System.arraycopy;
import static java.util.Arrays.copyOf;
import static java.util.Arrays.stream;
import static org.apache.commons.lang3.ArrayFill.fill;
import static org.apache.commons.math3.util.FastMath.*;

/**
 * The MultistateBennettAcceptanceRatio class defines a statistical estimator based on a generalization
 * to the Bennett Acceptance Ratio (BAR) method for multiple lambda windows. It requires an input of
 * K X N array of energies (every window at every snap at every lambda value). No support for different
 * number of snapshots at each window. This will be caught by the filter, but not by the Harmonic Oscillators
 * testcase.
 * <p>
 * This class implements the method discussed in:
 * Shirts, M. R. and Chodera, J. D. (2008) Statistically optimal analysis of snaps from multiple equilibrium
 * states. J. Chem. Phys. 129, 124105. doi:10.1063/1.2978177
 * <p>
 * This class is based heavily on the pymbar code, which is available at:
 * https://github.com/choderalab/pymbar/tree/master
 *
 * @author Matthew J. Speranza
 * @since 1.0
 */
public class MultistateBennettAcceptanceRatio extends SequentialEstimator implements BootstrappableEstimator, OptimizationInterface {
  private static final Logger logger = Logger.getLogger(MultistateBennettAcceptanceRatio.class.getName());
  /**
   * Default MBAR convergence tolerance.
   */
  private static final double DEFAULT_TOLERANCE = 1.0E-7;
  /**
   * Number of free of differences between simulation windows. Calculated at the very end.
   */
  private final int nFreeEnergyDiffs;
  /**
   * MBAR free-energy difference estimates (nFreeEnergyDiffs values).
   */
  private final double[] mbarFEDifferenceEstimates;
  /**
   * Number of lamda states (basically nFreeEnergyDiffs + 1).
   */
  private final int nLambdaStates;
  /**
   * MBAR free-energy estimates at each lambda value (nStates values). The first value is defined as 0 throughout to
   * promote stability. This estimate is novel to the MBAR method and is not seen in BAR or Zwanzig. Only the differences
   * between these values have physical significance.
   */
  private double[] mbarFEEstimates;
  /**
   * MBAR observable ensemble estimates.
   */
  private double[] mbarObservableEnsembleAverages;
  private double[] mbarObservableEnsembleAverageUncertainties;
  /**
   * MBAR free-energy difference uncertainties.
   */
  private double[] mbarUncertainties;
  /**
   * Matrix of free-energy difference uncertainties between all i & j
   */
  private double[][] uncertaintyMatrix;
  /**
   * MBAR convergence tolerance.
   */
  private final double tolerance;
  /**
   * Random number generator used for bootstrapping.
   */
  private final Random random;
  /**
   * Total MBAR free-energy difference estimate.
   */
  private double totalMBAREstimate;
  /**
   * Total MBAR free-energy difference uncertainty.
   */
  private double totalMBARUncertainty;
  /**
   * MBAR Enthalpy estimates
   */
  private double[] mbarEnthalpy;

  /**
   * MBAR Entropy estimates
   */
  private double[] mbarEntropy;

  public double[] rtValues;

  /**
   * "Reduced" potential energies. -ln(exp(beta * -U)) or more practically U * (1 / RT).
   * Has shape (nLambdaStates, numSnaps * nLambdaStates)
   */
  private double[][] reducedPotentials;

  private double[][] oAllFlat;
  private double[][] biasFlat;
  /**
   * Seed MBAR calculation with another free energy estimation (BAR,ZWANZIG) or zeros
   */
  private SeedType seedType;



  /**
   * Enum of MBAR seed types.
   */
  public enum SeedType {BAR, ZWANZIG, ZEROS;}
  public static boolean FORCE_ZEROS_SEED = false;
  public static boolean VERBOSE = false;
  /**
   * Constructor for MBAR estimator.
   *
   * @param lambdaValues array of lambda values
   * @param energiesAll  array of energies at each lambda value
   * @param temperature  array of temperatures
   */
  public MultistateBennettAcceptanceRatio(double[] lambdaValues, double[][][] energiesAll, double[] temperature) {
    this(lambdaValues, energiesAll, temperature, DEFAULT_TOLERANCE, SeedType.ZWANZIG);
  }

  /**
   * Constructor for MBAR estimator.
   *
   * @param lambdaValues array of lambda values
   * @param energiesAll  array of energies at each lambda value
   * @param temperature  array of temperatures
   * @param tolerance    convergence tolerance
   * @param seedType     seed type for MBAR
   */
  public MultistateBennettAcceptanceRatio(double[] lambdaValues, double[][][] energiesAll, double[] temperature,
                                          double tolerance, SeedType seedType) {
    super(lambdaValues, energiesAll, temperature);
    this.tolerance = tolerance;
    this.seedType = seedType;

    // MBAR calculates free energy at each lambda value (only the differences between them have physical significance)
    nLambdaStates = lambdaValues.length;
    mbarFEEstimates = new double[nLambdaStates];

    nFreeEnergyDiffs = lambdaValues.length - 1;
    mbarFEDifferenceEstimates = new double[nFreeEnergyDiffs];
    mbarUncertainties = new double[nFreeEnergyDiffs];
    mbarEnthalpy = new double[nFreeEnergyDiffs];
    mbarEntropy = new double[nFreeEnergyDiffs];
    random = new Random();
    estimateDG();
  }

  public MultistateBennettAcceptanceRatio(double[] lambdaValues, int[] snaps, double[][] eAllFlat, double[] temperature,
                                          double tolerance, SeedType seedType){
    super(lambdaValues, snaps, eAllFlat, temperature);
    this.tolerance = tolerance;
    this.seedType = seedType;

    // MBAR calculates free energy at each lambda value (only the differences between them have physical significance)
    nLambdaStates = lambdaValues.length;
    mbarFEEstimates = new double[nLambdaStates];

    nFreeEnergyDiffs = lambdaValues.length - 1;
    mbarFEDifferenceEstimates = new double[nFreeEnergyDiffs];
    mbarUncertainties = new double[nFreeEnergyDiffs];
    mbarEnthalpy = new double[nFreeEnergyDiffs];
    mbarEntropy = new double[nFreeEnergyDiffs];
    random = new Random();
    estimateDG();
  }

  /**
   * Set the MBAR seed energies using BAR, Zwanzig, or zeros.
   */
  private void seedEnergies() {
    switch (seedType) {
      case BAR:
        try {
          if(eLow == null || eAt == null || eHigh == null) {
            seedType = SeedType.ZEROS;
            seedEnergies();
            return;
          }
          SequentialEstimator barEstimator = new BennettAcceptanceRatio(lamValues, eLow, eAt, eHigh, temperatures);
          mbarFEEstimates[0] = 0.0;
          double[] barEstimates = barEstimator.getBinEnergies();
          for (int i = 0; i < nFreeEnergyDiffs; i++) {
            mbarFEEstimates[i + 1] = mbarFEEstimates[i] + barEstimates[i];
          }
          break;
        } catch (IllegalArgumentException e) {
          logger.warning(" BAR failed to converge. Zwanzig will be used for seed energies.");
          seedType = SeedType.ZWANZIG;
          seedEnergies();
          return;
        }
      case ZWANZIG:
        try{
          if(eLow == null || eAt == null || eHigh == null) {
            seedType = SeedType.ZEROS;
            seedEnergies();
            return;
          }
          Zwanzig forwardsFEP = new Zwanzig(lamValues, eLow, eAt, eHigh, temperatures, FORWARDS);
          Zwanzig backwardsFEP = new Zwanzig(lamValues, eLow, eAt, eHigh, temperatures, BACKWARDS);
          double[] forwardZwanzig = forwardsFEP.getBinEnergies();
          double[] backwardZwanzig = backwardsFEP.getBinEnergies();
          mbarFEEstimates[0] = 0.0;
          for (int i = 0; i < nFreeEnergyDiffs; i++) {
            mbarFEEstimates[i + 1] = mbarFEEstimates[i] + .5 * (forwardZwanzig[i] + backwardZwanzig[i]);
          }
          if (stream(mbarFEEstimates).anyMatch(Double::isInfinite) || stream(mbarFEEstimates).anyMatch(Double::isNaN)) {
            throw new IllegalArgumentException("MBAR contains NaNs or Infs after seeding.");
          }
        break;
<<<<<<< HEAD
      case ZEROS:
=======
        } catch (IllegalArgumentException e) {
          logger.warning(" Zwanzig failed to converge. Zeros will be used for seed energies.");
          seedType = SeedType.ZEROS;
          seedEnergies();
          return;
        }
      case SeedType.ZEROS:
        fill(mbarFEEstimates, 0.0);
>>>>>>> 97b991fe
        break;
      default:
        throw new IllegalArgumentException("Seed type not supported");
    }
  }

  /**
   * Get the MBAR free-energy estimates at each lambda value.
   */
  @Override
  public void estimateDG() {
    estimateDG(false);
  }

  /**
   * MBAR solved with self-consistent iteration and Newton/L-BFGS optimization.
   */
  @Override
  public void estimateDG(boolean randomSamples) {
    if (MultistateBennettAcceptanceRatio.VERBOSE){
      logger.setLevel(java.util.logging.Level.FINE);
    }

    // Bootstrap needs resetting to zeros
    fill(mbarFEEstimates, 0.0);
    if (FORCE_ZEROS_SEED) {
      seedType = SeedType.ZEROS;
    }
    seedEnergies();
    if (stream(mbarFEEstimates).anyMatch(Double::isInfinite) || stream(mbarFEEstimates).anyMatch(Double::isNaN)) {
      seedType = SeedType.ZEROS;
      seedEnergies();
    }
    if(MultistateBennettAcceptanceRatio.VERBOSE) {
      logger.info(" Seed Type: " + seedType);
      logger.info(" MBAR FE Estimates after seeding: " + Arrays.toString(mbarFEEstimates));
    }

    // Precompute beta for each state.
    rtValues = new double[nLambdaStates];
    double[] invRTValues = new double[nLambdaStates];
    for (int i = 0; i < nLambdaStates; i++) {
      rtValues[i] = Constants.R * temperatures[i];
      invRTValues[i] = 1.0 / rtValues[i];
    }

    // Find repeated snapshots if from continuous lambda
    int numEvaluations = eAllFlat[0].length;

    // Sample random snapshots from each window.
    int[][] indices = new int[nLambdaStates][numEvaluations];
    if (randomSamples) {
      // Build random indices vector maintaining snapshot nums!
      int[] randomIndices = new int[numEvaluations];
      int sum = 0;
      for (int snap : snaps) {
        System.arraycopy(getBootstrapIndices(snap, random), 0, randomIndices, sum, snap);
        sum += snap;
      }
      for (int i = 0; i < nLambdaStates; i++) {
        // Use the same random indices across lambda values
        indices[i] = randomIndices;
      }
    } else {
      for (int i = 0; i < numEvaluations; i++) {
        for (int j = 0; j < nLambdaStates; j++) {
          indices[j][i] = i;
        }
      }
    }

    // Precompute reducedPotentials since it doesn't change
    reducedPotentials = new double[nLambdaStates][numEvaluations];
    double minPotential = Double.POSITIVE_INFINITY;
    for (int state = 0; state < eAllFlat.length; state++) { // For each lambda value
      for (int n = 0; n < eAllFlat[0].length; n++) {
        reducedPotentials[state][n] = eAllFlat[state][indices[state][n]] * invRTValues[state];
        if (reducedPotentials[state][n] < minPotential) {
          minPotential = reducedPotentials[state][n];
        }
      }
    }

    // Subtract the minimum potential from all potentials (we are calculating relative free energies anyway)
    for (int state = 0; state < nLambdaStates; state++) {
      for (int n = 0; n < numEvaluations; n++) {
        reducedPotentials[state][n] -= minPotential;
      }
    }

    // Remove reduced potential arrays where snaps are zero since they cause issues for N.R. and SCI
    // i.e. no trajectories for that lambda were generated/sampled, but other trajectories had potentials evaluated at that lambda
    ArrayList<Integer> zeroSnapLambdas = new ArrayList<>();
    ArrayList<Integer> sampledLambdas = new ArrayList<>();
    for(int i = 0; i < nLambdaStates; i++) {
      if (snaps[i] == 0) {
        zeroSnapLambdas.add(i);
      } else {
        sampledLambdas.add(i);
      }
    }
    int nLambdaStatesTemp = nLambdaStates - zeroSnapLambdas.size();
    double[][] reducedPotentialsTemp = new double[nLambdaStates - zeroSnapLambdas.size()][numEvaluations];
    double[] mbarFEEstimatesTemp = new double[nLambdaStates - zeroSnapLambdas.size()];
    int[] snapsTemp = new int[nLambdaStates - zeroSnapLambdas.size()];
    if (!zeroSnapLambdas.isEmpty()) {
      int index = 0;
      for (int i = 0; i < nLambdaStates; i++) {
        if (!zeroSnapLambdas.contains(i)) {
          reducedPotentialsTemp[index] = reducedPotentials[i];
          mbarFEEstimatesTemp[index] = mbarFEEstimates[i];
          snapsTemp[index] = snaps[i];
          index++;
        }
      }
      logger.info(" Sampled Lambdas: " + sampledLambdas);
      logger.info(" Zero Snap Lambdas: " + zeroSnapLambdas);
    } else { // If there aren't any zero snap lambdas, just use the original arrays
      reducedPotentialsTemp = reducedPotentials;
      mbarFEEstimatesTemp = mbarFEEstimates;
      snapsTemp = snaps;
    }

    // SCI iterations used to start optimization of MBAR objective function.
    // Optimizers can struggle when starting too far from the minimum, but SCI doesn't.
    double[] prevMBAR = copyOf(mbarFEEstimatesTemp, nLambdaStatesTemp);;
    double omega = 1.5; // Parameter chosen empirically to work with most systems (> 2 works but not always).
    for (int i = 0; i < 10; i++) {
      prevMBAR = copyOf(mbarFEEstimatesTemp, nLambdaStatesTemp);
      mbarFEEstimatesTemp = mbarSelfConsistentUpdate(reducedPotentialsTemp, snapsTemp, mbarFEEstimatesTemp);
      for (int j = 0; j < nLambdaStatesTemp; j++) { // SOR
        mbarFEEstimatesTemp[j] = omega * mbarFEEstimatesTemp[j] + (1 - omega) * prevMBAR[j];
      }
      if (stream(mbarFEEstimatesTemp).anyMatch(Double::isInfinite) || stream(mbarFEEstimatesTemp).anyMatch(Double::isNaN)) {
        throw new IllegalArgumentException("MBAR contains NaNs or Infs during startup SCI ");
      }
      if(converged(prevMBAR)) {
        break;
      }
    }
    if (MultistateBennettAcceptanceRatio.VERBOSE) {
      logger.info(" Omega for SCI w/ relaxation: " + omega);
      logger.info(" MBAR FE Estimates after 10 SCI iterations: " + Arrays.toString(mbarFEEstimatesTemp));
    }

    try {
      if (nLambdaStatesTemp > 100 && !converged(prevMBAR)) { // L-BFGS optimization for high granularity windows where hessian^-1 is expensive
        if (MultistateBennettAcceptanceRatio.VERBOSE) {
          logger.info(" L-BFGS optimization started.");
        }
        int mCorrections = 5;
        double[] x = new double[nLambdaStatesTemp];
        arraycopy(mbarFEEstimatesTemp, 0, x, 0, nLambdaStatesTemp);
        double[] grad = mbarGradient(reducedPotentialsTemp, snapsTemp, mbarFEEstimatesTemp);
        double eps = 1.0E-4; // Gradient tolarance -> chosen since L-BFGS seems unstable with tight tolerances
        OptimizationListener listener = getOptimizationListener();
        LBFGS.minimize(nLambdaStatesTemp, mCorrections, x, mbarObjectiveFunction(reducedPotentialsTemp, snapsTemp, mbarFEEstimatesTemp),
            grad, eps, 1000, this, listener);
        arraycopy(x, 0, mbarFEEstimatesTemp, 0, nLambdaStatesTemp);
      } else if (!converged(prevMBAR)){ // Newton optimization if hessian inversion isn't too expensive
        if (MultistateBennettAcceptanceRatio.VERBOSE) {
          logger.info(" Newton optimization started.");
        }
        mbarFEEstimatesTemp = newton(mbarFEEstimatesTemp, reducedPotentialsTemp, snapsTemp, tolerance);
      }
    } catch (Exception e) {
      logger.warning(" L-BFGS/Newton failed to converge. Finishing w/ self-consistent iteration. Message: " +
              e.getMessage());
    }
    if(MultistateBennettAcceptanceRatio.VERBOSE) {
      logger.info(" MBAR FE Estimates after gradient optimization: " + Arrays.toString(mbarFEEstimatesTemp));
    }

    // Update the FE estimates with the optimized values from derivative-based optimization
    int count = 0;
    for(Integer i : sampledLambdas){
      if (!Double.isNaN(mbarFEEstimatesTemp[count])) { // Should be !NaN
        mbarFEEstimates[i] = mbarFEEstimatesTemp[count];
      }
      count++;
    }

    // Self-consistent iteration is used to finish off optimization of MBAR objective function
    int sciIter = 0;
    while (!converged(prevMBAR) && sciIter < 1000) {
      prevMBAR = copyOf(mbarFEEstimates, nLambdaStates);
      mbarFEEstimates = mbarSelfConsistentUpdate(reducedPotentials, snaps, mbarFEEstimates);
      for (int i = 0; i < nLambdaStates; i++) { // SOR for acceleration
        mbarFEEstimates[i] = omega * mbarFEEstimates[i] + (1 - omega) * prevMBAR[i];
      }
      if (stream(mbarFEEstimates).anyMatch(Double::isInfinite) || stream(mbarFEEstimates).anyMatch(Double::isNaN)) {
        throw new IllegalArgumentException("MBAR estimate contains NaNs or Infs after iteration " + sciIter);
      }
      sciIter++;
    }
    if (MultistateBennettAcceptanceRatio.VERBOSE) {
      logger.info(" SCI iterations (max 1000): " + sciIter);
    }

    // Calculate uncertainties
    double[][] theta = mbarTheta(reducedPotentials, snaps, mbarFEEstimates); // Quite expensive
    mbarUncertainties = mbarUncertaintyCalc(theta);
    totalMBARUncertainty = mbarTotalUncertaintyCalc(theta);
    uncertaintyMatrix = diffMatrixCalculation(theta);
    if (!randomSamples && MultistateBennettAcceptanceRatio.VERBOSE) { // Never log for bootstrapping
      logWeights();
    }

    // Convert to kcal/mol & calculate differences/sums
    for (int i = 0; i < nLambdaStates; i++) {
      mbarFEEstimates[i] = mbarFEEstimates[i] * rtValues[i];
    }
    for (int i = 0; i < nFreeEnergyDiffs; i++) {
      mbarFEDifferenceEstimates[i] = mbarFEEstimates[i + 1] - mbarFEEstimates[i];
    }

    mbarEnthalpy = mbarEnthalpyCalc(eAllFlat, mbarFEEstimates);
    mbarEntropy = mbarEntropyCalc(mbarEnthalpy, mbarFEEstimates);

    totalMBAREstimate = stream(mbarFEDifferenceEstimates).sum();
  }


  //////// Misc. Methods ////////////
  /**
   * Checks if the MBAR free energy estimates have converged by comparing the difference
   * between the previous and current free energies. The tolerance is set by the user.
   *
   * @param prevMBAR previous MBAR free energy estimates.
   * @return true if converged, false otherwise
   */
  private boolean converged(double[] prevMBAR) {
    double[] differences = new double[prevMBAR.length];
    for (int i = 0; i < prevMBAR.length; i++) {
      differences[i] = abs(prevMBAR[i] - mbarFEEstimates[i]);
    }
    return stream(differences).allMatch(d -> d < tolerance);
  }

  /**
   * Print out, for each FE expectation, the sum of the weights for each trajectory. This
   * gives an array of length nLambdaStates, where each element is the sum of the weights
   * coming from the trajectory sampled at the lambda value corresponding to that index.
   *
   * <p>i.e. collapsedW[0][0] is the sum of the weights in W[0] from the trajectory sampled at
   * lambda 0. The diagonal of this matrix should be larger than all other values if that
   * window had proper sampling.
   *
   */
  private void logWeights() {
    logger.info(" MBAR Weight Matrix Information Collapsed:");
    double[][] W = mbarW(reducedPotentials, snaps, mbarFEEstimates);
    double[][] collapsedW = new double[W.length][W.length]; // Collapse W trajectory-wise (into K x K)
    for (int i = 0; i < snaps.length; i++) {
      for (int j = 0; j < W.length; j++) {
        int start = 0;
        for(int k = 0; k < i; k++) {
          start += snaps[k];
        }
        for(int k = 0; k < snaps[i]; k++) {
          collapsedW[j][i] += W[j][start + k];
        }
      }
    }
    for(int i = 0; i < W.length; i++) {
      logger.info( "\n Estimation " + i + ": " + Arrays.toString(collapsedW[i]));
    }
    double[] rowSum = new double[W.length];
    for(int i = 0; i < collapsedW[0].length; i++) {
      for (double[] trajectory : collapsedW) {
        rowSum[i] += trajectory[i];
      }
    }
    softMax(rowSum);
    logger.info("\n Softmax of trajectory weight: " + Arrays.toString(rowSum));
  }


  //////// Methods for calculating MBAR variables, vectors, and matrices. ////////
  /**
   * MBAR objective function. This is used for L-BFGS optimization.
   *
   * @param reducedPotentials -ln(boltzmann weights)
   * @param snapsPerLambda  number of snaps per state
   * @param freeEnergyEstimates  free energies
   * @return The objective function value.
   */
  private static double mbarObjectiveFunction(double[][] reducedPotentials, int[] snapsPerLambda, double[] freeEnergyEstimates) {
    if (stream(freeEnergyEstimates).anyMatch(Double::isInfinite) || stream(freeEnergyEstimates).anyMatch(Double::isNaN)) {
      throw new IllegalArgumentException("MBAR contains NaNs or Infs.");
    }
    int nStates = freeEnergyEstimates.length;
    double[] log_denom_n = new double[reducedPotentials[0].length];
    for (int i = 0; i < reducedPotentials[0].length; i++) {
      double[] temp = new double[nStates];
      double maxTemp = Double.NEGATIVE_INFINITY;
      for (int j = 0; j < nStates; j++) {
        temp[j] = freeEnergyEstimates[j] - reducedPotentials[j][i];
        if (temp[j] > maxTemp) {
          maxTemp = temp[j];
        }
      }
      log_denom_n[i] = logSumExp(temp, snapsPerLambda, maxTemp);
    }
    double[] dotNkFk = new double[snapsPerLambda.length];
    for (int i = 0; i < snapsPerLambda.length; i++) {
      dotNkFk[i] = snapsPerLambda[i] * freeEnergyEstimates[i];
    }
    return stream(log_denom_n).sum() - stream(dotNkFk).sum();
  }

  /**
   * Gradient of the MBAR objective function. C6 in Shirts and Chodera 2008.
   *
   * @param reducedPotentials energies
   * @param snapsPerLambda  number of snaps per state
   * @param freeEnergyEstimates  free energies
   * @return Gradient for the mbar objective function.
   */
  private static double[] mbarGradient(double[][] reducedPotentials, int[] snapsPerLambda, double[] freeEnergyEstimates) {
    int nStates = freeEnergyEstimates.length;
    double[] log_num_k = new double[nStates];
    double[] log_denom_n = new double[reducedPotentials[0].length];
    double[][] logDiff = new double[reducedPotentials.length][reducedPotentials[0].length];
    double[] maxLogDiff = new double[nStates];
    Arrays.fill(maxLogDiff, Double.NEGATIVE_INFINITY);
    for (int i = 0; i < reducedPotentials[0].length; i++) {
      double[] temp = new double[nStates];
      double maxTemp = Double.NEGATIVE_INFINITY;
      for (int j = 0; j < nStates; j++) {
        temp[j] = freeEnergyEstimates[j] - reducedPotentials[j][i];
        if (temp[j] > maxTemp) {
          maxTemp = temp[j];
        }
      }
      log_denom_n[i] = logSumExp(temp, snapsPerLambda, maxTemp);
      for (int j = 0; j < nStates; j++) {
        logDiff[j][i] = -log_denom_n[i] - reducedPotentials[j][i];
        if (logDiff[j][i] > maxLogDiff[j]) {
          maxLogDiff[j] = logDiff[j][i];
        }
      }
    }
    for (int i = 0; i < nStates; i++) {
      log_num_k[i] = logSumExp(logDiff[i], maxLogDiff[i]);
    }
    double[] grad = new double[nStates];
    for (int i = 0; i < nStates; i++) {
      grad[i] = -1.0 * snapsPerLambda[i] * (1.0 - exp(freeEnergyEstimates[i] + log_num_k[i]));
    }
    return grad;
  }

  /**
   * Hessian of the MBAR objective function. C9 in Shirts and Chodera 2008.
   *
   * @param reducedPotentials energies
   * @param snapsPerLambda  number of snaps per state
   * @param freeEnergyEstimates  free energies
   * @return Hessian for the mbar objective function.
   */
  private static double[][] mbarHessian(double[][] reducedPotentials, int[] snapsPerLambda, double[] freeEnergyEstimates) {
    int nStates = freeEnergyEstimates.length;
    double[][] W = mbarW(reducedPotentials, snapsPerLambda, freeEnergyEstimates);
    // h = dot(W.T, W) * snapsPerLambda * snapsPerLambda[:, newaxis] - diag(W.sum(0) * snapsPerLambda)
    double[][] hessian = new double[nStates][nStates];
    for (int i = 0; i < nStates; i++) {
      for (int j = 0; j < nStates; j++) {
        double sum = 0.0;
        for (int k = 0; k < reducedPotentials[0].length; k++) {
          sum += W[i][k] * W[j][k];
        }
        hessian[i][j] = sum * snapsPerLambda[i] * snapsPerLambda[j];
      }
      double wSum = 0.0;
      for (int k = 0; k < W[i].length; k++) {
        wSum += W[i][k];
      }
      hessian[i][i] -= wSum * snapsPerLambda[i];
    }
    // h = -h
    for (int i = 0; i < nStates; i++) {
      for (int j = 0; j < nStates; j++) {
        hessian[i][j] = -hessian[i][j];
      }
    }
    return hessian;
  }

  /**
   * W = exp(freeEnergyEstimates - reducedPotentials.T - log_denominator_n[:, newaxis])
   * Eq. 9 in Shirts and Chodera 2008.
   *
   * @param reducedPotentials energies
   * @param snapsPerLambda  number of snaps per state
   * @param freeEnergyEstimates  free energies
   * @return W matrix.
   */
  private static double[][] mbarW(double[][] reducedPotentials, int[] snapsPerLambda, double[] freeEnergyEstimates) {
    int nStates = freeEnergyEstimates.length;
    double[] log_denom_n = new double[reducedPotentials[0].length];
    for (int i = 0; i < reducedPotentials[0].length; i++) {
      double[] temp = new double[nStates];
      double maxTemp = Double.NEGATIVE_INFINITY;
      for (int j = 0; j < nStates; j++) {
        temp[j] = freeEnergyEstimates[j] - reducedPotentials[j][i];
        if (temp[j] > maxTemp) {
          maxTemp = temp[j];
        }
      }
      // log_denom_n = calculates log(sumOverStates(N_k * exp(FE[j] - reducedPotentials[j][i])))
      log_denom_n[i] = logSumExp(temp, snapsPerLambda, maxTemp);
    }
    // logW = freeEnergyEstimates - reducedPotentials.T - log_denominator_n[:, newaxis]
    // freeEnergyEstimates[i] = log(ck / ci) --> ratio of normalization constants
    double[][] W = new double[nStates][reducedPotentials[0].length];
    for (int i = 0; i < nStates; i++) {
      for (int j = 0; j < reducedPotentials[0].length; j++) {
        W[i][j] = exp(freeEnergyEstimates[i] - reducedPotentials[i][j] - log_denom_n[j]);
      }
    }
    return W;
  }

  private double[] mbarEnthalpyCalc(double[][] reducedPotentials, double[] mbarFEEstimates) {
    double[] enthalpy = new double[mbarFEEstimates.length - 1];
    double[] averagePotential = new double[mbarFEEstimates.length];
    for(int i = 0; i < reducedPotentials.length; i++) {
      averagePotential[i] = computeExpectations(eAllFlat[i])[i]; // average potential of ith lambda
    }
    for(int i = 0; i < enthalpy.length; i++) {
      enthalpy[i] = averagePotential[i + 1] - averagePotential[i];
    }
    return enthalpy;
  }

  private double[] mbarEntropyCalc(double[] mbarEnthalpy, double[] mbarFEEstimates) {
    double[] entropy = new double[mbarFEEstimates.length - 1];
    for(int i = 0; i < entropy.length; i++) {
      entropy[i] = mbarEnthalpy[i] - mbarFEDifferenceEstimates[i]; // dG = dH - TdS || TdS = dH - dG
    }
    return entropy;
  }

  /**
   * Weight observable by exp(bias/RT) prior to computing expectation when set.
   *
   * @param biasAll
   * @param multiDataObservable
   */
  public void setBiasData(double[][][] biasAll, boolean multiDataObservable) {
    biasFlat = new double[biasAll.length][biasAll.length * biasAll[0][0].length];
    if(multiDataObservable){ // Flatten data
      int[] snapsT = new int[biasAll.length];
      int[] nanCount = new int[biasAll.length];
      for (int i = 0; i < biasAll.length; i++) {
        ArrayList<Double> temp = new ArrayList<>();
        double maxBias = Double.NEGATIVE_INFINITY;
        for(int j = 0; j < biasAll.length; j++) {
          int count = 0;
          int countNaN = 0;
          for(int k = 0; k < biasAll[j][i].length; k++) {
            // Don't include NaN values
            if (!Double.isNaN(biasAll[j][i][k])) {
              temp.add(biasAll[j][i][k]);
              if(biasAll[j][i][k] > maxBias){
                maxBias = biasAll[j][i][k];
              }
              count++;
            } else {
              countNaN++;
            }
          }
          snapsT[j] = count;
          nanCount[j] = countNaN;
        }
        biasFlat[i] = temp.stream().mapToDouble(Double::doubleValue).toArray();
        // Regularize bias for this lambda
        for(int j = 0; j < biasFlat[i].length; j++){
          biasFlat[i][j] -= maxBias;
        }
      }
    } else { // Put relevant data into the 0th index
      int count = 0;
      double maxBias = Double.NEGATIVE_INFINITY;
      for (int i = 0; i < biasAll.length; i++){
        for(int j = 0; j < biasAll[0][0].length; j++){
          if(!Double.isNaN(biasAll[i][i][j])){
            biasFlat[0][count] = biasAll[i][i][j];
            if(biasAll[i][i][j] > maxBias){
              maxBias = biasAll[i][i][j];
            }
            count++;
          }
        }
      }
      // Regularize bias for this lambda
      for(int i = 0; i < biasFlat[0].length; i++){
        biasFlat[0][i] -= maxBias;
      }
    }
  }

  public void setBiasData(double[][] biasData){
    this.biasFlat = biasData;
    // Regularize bias for this lambda
    for(int i = 0; i < biasFlat.length; i++){
      double maxBias = Double.NEGATIVE_INFINITY;
      for(int j = 0; j < biasFlat[i].length; j++){
        if(biasFlat[i][j] > maxBias){
          maxBias = biasFlat[i][j];
        }
      }
      for(int j = 0; j < biasFlat[i].length; j++){
        biasFlat[i][j] -= maxBias;
      }
    }
  }

  public void setObservableData(double[][][] oAll, boolean multiDataObservable, boolean uncertainties) {
    oAllFlat = new double[oAll.length][oAll.length * oAll[0][0].length];
    if(multiDataObservable){ // Flatten data
      int[] snapsT = new int[oAll.length];
      int[] nanCount = new int[oAll.length];
      for (int i = 0; i < oAll.length; i++) {
        ArrayList<Double> temp = new ArrayList<>();
        for(int j = 0; j < oAll.length; j++) {
          int count = 0;
          int countNaN = 0;
          for(int k = 0; k < oAll[j][i].length; k++) {
            // Don't include NaN values
            if (!Double.isNaN(oAll[j][i][k])) {
              temp.add(oAll[j][i][k]);
              count++;
            } else {
              countNaN++;
            }
          }
          snapsT[j] = count;
          nanCount[j] = countNaN;
        }
        oAllFlat[i] = temp.stream().mapToDouble(Double::doubleValue).toArray();
      }
    } else { // Put relevant data into the 0th index
      int count = 0;
      for (int i = 0; i < oAll.length; i++){
        for(int j = 0; j < oAll[0][0].length; j++){
          if(!Double.isNaN(oAll[i][i][j])){
            oAllFlat[0][count] = oAll[i][i][j]; // Note [i][i] indexing
            count++;
          }
        }
      }
    }
    // OST Data
    if (biasFlat != null) {
      for(int i = 0; i< oAllFlat.length; i++) {
        for (int j = 0; j < oAllFlat[i].length; j++) {
          oAllFlat[i][j] *= exp(biasFlat[i][j]/rtValues[i]);
        }
      }
    }
    this.fillObservationExpectations(multiDataObservable, uncertainties);
  }

  public void setObservableData(double[][] oAll, boolean uncertainties){
    oAllFlat = oAll;
    // OST Data
    if (biasFlat != null) {
      if (oAllFlat.length != biasFlat.length || oAllFlat[0].length != biasFlat[0].length) {
        logger.severe("Observable and bias data are not the same size. Exiting.");
      }
      for(int i = 0; i< oAllFlat.length; i++) {
        for (int j = 0; j < oAllFlat[i].length; j++) {
          oAllFlat[i][j] *= exp(biasFlat[i][j]/rtValues[i]);
        }
      }
    }
    this.fillObservationExpectations(oAllFlat.length != 1, uncertainties);
  }

  public double getTIIntegral() {
    DataSet dSet = new DoublesDataSet(Integrate1DNumeric.generateXPoints(0,1, mbarObservableEnsembleAverages.length, false),
            mbarObservableEnsembleAverages, false);
    return Integrate1DNumeric.integrateData(dSet, Integrate1DNumeric.IntegrationSide.LEFT, Integrate1DNumeric.IntegrationType.TRAPEZOIDAL);
  }

  /**
   * Calculate expectation of samples from W matrix. Optionally calculate the uncertainty with
   * augmented W matrix (incurs a significant computational cost ~10-20x MBAR calculation).
   *
   * @return Uncertainty of the observable.
   */
  private void fillObservationExpectations(boolean multiData, boolean uncertainties){
    if(multiData){
      mbarObservableEnsembleAverages = new double[oAllFlat.length];
      mbarObservableEnsembleAverageUncertainties = new double[oAllFlat.length];
      for(int i = 0; i < oAllFlat.length; i++){
        mbarObservableEnsembleAverages[i] = computeExpectations(oAllFlat[i])[i];
        if (uncertainties) {
          mbarObservableEnsembleAverageUncertainties[i] = computeExpectationStd(oAllFlat[i])[i];
        }
      }
    } else {
      mbarObservableEnsembleAverages = computeExpectations(oAllFlat[0]);
      if (uncertainties) {
        mbarObservableEnsembleAverageUncertainties = computeExpectationStd(oAllFlat[0]);
      }
    }
  }

  /**
   * Compute the MBAR expectation of a given observable (1xN) for each K. This observable
   * could be something like x, x^2 (where x is equilibrium for a harmonic oscillator),
   * or some other function of the configuration X like RMSD from a target conformation.
   * Additionally, it could be evaluations of some potential at a specific lambda value.
   * Each trajectory snap should have a corresponding observable value (or evaluation).
   *
   * @param samples
   * @return
   */
  private double[] computeExpectations(double[] samples){
    double[][] W = mbarW(reducedPotentials, snaps, mbarFEEstimates);
    if (W[0].length != samples.length) {
      logger.severe("Samples and W matrix are not the same length. Exiting.");
    }
    double[] expectation = new double[W.length];
    for(int i = 0; i < W.length; i++){
      for(int j = 0; j < W[i].length; j++){
        expectation[i] += W[i][j] * samples[j];
      }
    }
    return expectation;
  }

  /**
   * Eq. 13-15 in Shirts and Chodera (2008) for the MBAR observable uncertainty calculation.
   * Originally implemented as seen in paper, but switched to logsumexp version because of
   * Inf/NaN issues for large values captured in samples (i.e. potential energies).
   *
   * @return WnA matrix.
   */
  private double[][] mbarAugmentedW(double[] samples) {
    int nStates = mbarFEEstimates.length;
    // Enforce positivity of samples --> from pymbar
    double minSample = stream(samples).min().getAsDouble() - 3*java.lang.Math.ulp(1.0); // ulp to avoid zeros
    if (minSample < 0) {
      for (int i = 0; i < samples.length; i++) {
        samples[i] -= minSample;
      }
    }
    // Eq. 14 in Shirts and Chodera (2008)
    double[][] logCATerms = new double[nStates][reducedPotentials[0].length];
    double[] maxLogCATerm = new double[reducedPotentials[0].length];
    Arrays.fill(maxLogCATerm, Double.NEGATIVE_INFINITY);
    double[] logCA = new double[nStates];
    double[] log_denom_n = new double[reducedPotentials[0].length];
    for (int i = 0; i < reducedPotentials[0].length; i++) {
      double[] temp = new double[nStates];
      double maxTemp = Double.NEGATIVE_INFINITY;
      for (int j = 0; j < nStates; j++) {
        temp[j] = mbarFEEstimates[j] - reducedPotentials[j][i];
        if (temp[j] > maxTemp) {
          maxTemp = temp[j];
        }
      }
      log_denom_n[i] = logSumExp(temp, snaps, maxTemp);
      for(int j = 0; j < nStates; j++){
        logCATerms[j][i] = log(samples[i]) - reducedPotentials[j][i] - log_denom_n[i];
        if(logCATerms[j][i] > maxLogCATerm[i]){
          maxLogCATerm[j] = logCATerms[j][i];
        }
      }
    }
    for(int i = 0; i < nStates; i++){
      logCA[i] = logSumExp(logCATerms[i], maxLogCATerm[i]);
    }
    // Eq. 13 in Shirts and Chodera (2008)
    double[][] WnA = new double[nStates][reducedPotentials[0].length];
    double[][] Wna = new double[nStates][reducedPotentials[0].length]; // normal W matrix
    for (int i = 0; i < nStates; i++) {
      for (int j = 0; j < reducedPotentials[0].length; j++) {
        WnA[i][j] = samples[j] * exp(-logCA[i] - reducedPotentials[i][j] - log_denom_n[j]);
        Wna[i][j] = exp(-mbarFEEstimates[i] - reducedPotentials[i][j] - log_denom_n[j]);
      }
    }
    if (minSample < 0) { // reset samples
      for (int i = 0; i < samples.length; i++) {
        samples[i] += minSample;
      }
    }
    double[][] augmentedW = new double[nStates * 2][reducedPotentials[0].length];
    for (int i = 0; i < augmentedW.length; i++) {
      augmentedW[i] = i < nStates ? Wna[i] : WnA[(i-nStates)];
    }
    return augmentedW;
  }

  /**
   * Compute the MBAR uncertainty of an observable. The equations for this are not clear,
   * but we append an augmented weight matrix (calculated by multiplying the observed values
   * into the W matrix calculation) to the original W matrix. This is then used to calculate
   * theta.
   *
   * @param samples
   * @return
   */
  private double[] computeExpectationStd(double[] samples){
    int[] extendedSnaps = new int[snaps.length * 2];
    System.arraycopy(snaps, 0, extendedSnaps, 0, snaps.length);
    RealMatrix theta = MatrixUtils.createRealMatrix(mbarTheta(extendedSnaps, mbarAugmentedW(samples)));
    double[] expectations = computeExpectations(samples);
    double[] diag = new double[expectations.length*2];
    for(int i = 0; i < expectations.length; i++){
      diag[i] = expectations[i];
      diag[i+expectations.length] = expectations[i];
    }
    RealMatrix diagMatrix = MatrixUtils.createRealDiagonalMatrix(diag);
    theta = diagMatrix.multiply(theta).multiply(diagMatrix);
    RealMatrix ul = theta.getSubMatrix(0, expectations.length-1, 0, expectations.length-1);
    RealMatrix ur = theta.getSubMatrix(0, expectations.length-1, expectations.length, expectations.length*2-1);
    RealMatrix ll = theta.getSubMatrix(expectations.length, expectations.length*2-1, 0, expectations.length-1);
    RealMatrix lr = theta.getSubMatrix(expectations.length, expectations.length*2-1, expectations.length, expectations.length*2-1);
    double[][] covA = ul.add(lr).subtract(ur).subtract(ll).getData(); // Loose precision here
    double[] sigma = new double[covA.length];
    for(int i = 0; i < covA.length; i++){
      sigma[i] = sqrt(abs(covA[i][i]));
    }
    return sigma;
  }

  /**
   * MBAR uncertainty calculation.
   *
   * @return Uncertainties for the MBAR free energy estimates.
   */
  private static double[] mbarUncertaintyCalc(double[][] theta) {
    double[] uncertainties = new double[theta.length - 1];
    // del(dFij) = Theta[i,i] - 2 * Theta[i,j] + Theta[j,j]
    for (int i = 0; i < theta.length - 1; i++) {
      // TODO: Figure out why negative var is happening (likely due to theta calculation differing from pymbar's)
      double variance = theta[i][i] - 2 * theta[i][i + 1] + theta[i + 1][i + 1];
      if (variance < 0) {
        if (MultistateBennettAcceptanceRatio.VERBOSE) {
          logger.warning(" Negative variance detected in MBAR uncertainty calculation. " +
                  "Multiplying by -1 to get real value. Check diff matrix to see which variances were negative. " +
                  "They should be NaN.");
        }
        variance *= -1;
      }
      uncertainties[i] = sqrt(variance);
    }
    return uncertainties;
  }

  /**
   * MBAR total uncertainty calculation. Eq 12 in Shirts and Chodera (2008).
   *
   * @param theta matrix of covariances
   * @return Total uncertainty for the MBAR free energy estimates.
   */
  private static double mbarTotalUncertaintyCalc(double[][] theta) {
    int nStates = theta.length;
    return sqrt(abs(theta[0][0] - 2 * theta[0][nStates - 1] + theta[nStates - 1][nStates - 1]));
  }

  /**
   * Theta = W.T @ (I - W @ diag(snapsPerState) @ W.T)^-1 @ W.
   * <p>
   * Requires calculation and inversion of W matrix.
   * D4 from supp info of MBAR paper used instead to reduce storage and comp. complexity.
   *
   * @param reducedPotentials energies
   * @param snapsPerState  number of snaps per state
   * @param freeEnergies  free energies
   * @return Theta matrix.
   */
  private static double[][] mbarTheta(double[][] reducedPotentials, int[] snapsPerState, double[] freeEnergies) {
    return mbarTheta(snapsPerState, mbarW(reducedPotentials, snapsPerState, freeEnergies));
  }

  /**
   * Compute theta with a given W matrix.
   *
   * @param snapsPerState
   * @param W
   * @return
   */
  private static double[][] mbarTheta(int[] snapsPerState, double[][] W) {
    RealMatrix WMatrix = MatrixUtils.createRealMatrix(W).transpose();
    RealMatrix I = MatrixUtils.createRealIdentityMatrix(snapsPerState.length);
    RealMatrix NkMatrix = MatrixUtils.createRealDiagonalMatrix(stream(snapsPerState).mapToDouble(i -> i).toArray());
    SingularValueDecomposition svd = new SingularValueDecomposition(WMatrix);
    RealMatrix V = svd.getV();
    RealMatrix S = MatrixUtils.createRealDiagonalMatrix(svd.getSingularValues());

    // W.T @ (I - W @ diag(snapsPerState) @ W.T)^-1 @ W
    // = V @ S @ (I - S @ V.T @ diag(snapsPerState) @ V @ S)^-1 @ S @ V.T
    RealMatrix theta = S.multiply(V.transpose());
    theta = theta.multiply(NkMatrix).multiply(V).multiply(S);
    theta = I.subtract(theta);
    theta = MatrixUtils.inverse(theta); // pinv equivalent
    theta = V.multiply(S).multiply(theta).multiply(S).multiply(V.transpose());

    return theta.getData();
  }

  /**
   * MBAR uncertainty matrix calculation. diff[i][j] gives FE uncertainty of moving between
   * lambda i-> j.
   *
   * @param theta matrix of covariances
   * @return Diff matrix for the MBAR free energy estimates.
   */
  private static double[][] diffMatrixCalculation(double[][] theta) {
    double[][] diffMatrix = new double[theta.length][theta.length];
    for (int i = 0; i < diffMatrix.length; i++) {
      for (int j = 0; j < diffMatrix.length; j++) {
        diffMatrix[i][j] = sqrt(theta[i][i] - 2 * theta[i][j] + theta[j][j]);
      }
    }
    return diffMatrix;
  }

  //////// Methods for solving MBAR with self-consistent iteration, L-BFGS optimization, and Newton-Raphson. ////////

  /**
   * Self-consistent iteration to update free energies. Eq. 11 from Shirts and Chodera (2008).
   *
   * @param reducedPotential energies
   * @param snapsPerLambda  number of snaps per state
   * @param freeEnergyEstimates  free energies
   * @return updated free energies
   */
  private static double[] mbarSelfConsistentUpdate(double[][] reducedPotential, int[] snapsPerLambda,
                                                   double[] freeEnergyEstimates) {
    int nStates = freeEnergyEstimates.length;
    double[] updatedF_k = new double[nStates];
    double[] log_denom_n = new double[reducedPotential[0].length];
    double[][] logDiff = new double[reducedPotential.length][reducedPotential[0].length];
    double[] maxLogDiff = new double[nStates];
    fill(maxLogDiff, Double.NEGATIVE_INFINITY);
    for (int i = 0; i < reducedPotential[0].length; i++) {
      double[] temp = new double[nStates];
      double maxTemp = Double.NEGATIVE_INFINITY;
      for (int j = 0; j < nStates; j++) {
        temp[j] = freeEnergyEstimates[j] - reducedPotential[j][i];
        if (temp[j] > maxTemp) {
          maxTemp = temp[j];
        }
      }
      log_denom_n[i] = logSumExp(temp, snapsPerLambda, maxTemp);
      for (int j = 0; j < nStates; j++) {
        logDiff[j][i] = -log_denom_n[i] - reducedPotential[j][i];
        if (logDiff[j][i] > maxLogDiff[j]) {
          maxLogDiff[j] = logDiff[j][i];
        }
      }
    }

    for (int i = 0; i < nStates; i++) {
      updatedF_k[i] = -1.0 * logSumExp(logDiff[i], maxLogDiff[i]);
    }

    // Constrain f1=0 over the course of iterations to prevent uncontrolled growth in magnitude
    double norm = updatedF_k[0];
    updatedF_k[0] = 0.0;
    for (int i = 1; i < nStates; i++) {
      updatedF_k[i] = updatedF_k[i] - norm;
    }

    return updatedF_k;
  }

  /**
   * Newton-Raphson step for MBAR optimization. Falls back to the steepest descent if hessian is singular.
   *
   * The matrix can come back from being singular after several iterations, so it isn't worth moving to L-BFGS.
   *
   * @param n        current free energies.
   * @param grad     gradient of the objective function.
   * @param hessian  hessian of the objective function.
   * @param stepSize step size for the Newton-Raphson step.
   * @return updated free energies.
   */
  private static double[] newtonStep(double[] n, double[] grad, double[][] hessian, double stepSize) {
    double[] nPlusOne = new double[n.length];
    double[] step;
    try {
      RealMatrix hessianInverse = MatrixUtils.inverse(MatrixUtils.createRealMatrix(hessian));
      step = hessianInverse.preMultiply(grad);
    } catch (IllegalArgumentException e){
        if(MultistateBennettAcceptanceRatio.VERBOSE) {
          logger.info(" Singular matrix detected in MBAR Newton-Raphson step. Performing steepest descent step.");
        }
        step = grad;
        stepSize = 1e-5;
    }
    // Zero out the first term of the step
    double temp = step[0];
    step[0] = 0.0;
    for (int i = 1; i < step.length; i++) {
      step[i] -= temp;
    }
    for (int i = 0; i < n.length; i++) {
      nPlusOne[i] = n[i] - step[i] * stepSize;
    }
    return nPlusOne;
  }

  /**
   * Newton-Raphson optimization for MBAR.
   *
   * @param freeEnergyEstimates free energies.
   * @param reducedPotentials   energies.
   * @param snapsPerLambda      number of snaps per state.
   * @param tolerance           convergence tolerance.
   * @return updated free energies.
   */
  private static double[] newton(double[] freeEnergyEstimates, double[][] reducedPotentials,
                                 int[] snapsPerLambda, double tolerance) {
    double[] grad = mbarGradient(reducedPotentials, snapsPerLambda, freeEnergyEstimates);
    double[][] hessian = mbarHessian(reducedPotentials, snapsPerLambda, freeEnergyEstimates);
    double[] f_kPlusOne = newtonStep(freeEnergyEstimates, grad, hessian, 1.0);
    int iter = 1;
    while (iter < 15) { // Quadratic convergence is expected, SCI will run anyway
      freeEnergyEstimates = f_kPlusOne;
      grad = mbarGradient(reducedPotentials, snapsPerLambda, freeEnergyEstimates);
      hessian = mbarHessian(reducedPotentials, snapsPerLambda, freeEnergyEstimates);
      // Catches singular matrices and performs steepest descent
      f_kPlusOne = newtonStep(freeEnergyEstimates, grad, hessian, 1.0);
      double eps = 0.0;
      for(int i = 0; i < freeEnergyEstimates.length; i++){
        eps += abs(grad[i]);
      }
      if (eps < tolerance) {
        break;
      }
      iter++;
    }
    if(MultistateBennettAcceptanceRatio.VERBOSE) {
      logger.info(" Newton iterations (max 15): " + iter);
    }

    return f_kPlusOne;
  }

  /**
   * Calculates the log of the sum of the exponential of the given values.
   * <p>
   * The max value is subtracted from each value in the array before exponentiation to prevent overflow.
   *
   * @param values The values to exponential and sum.
   * @param max    The max value is subtracted from each value in the array prior to exponentiation.
   * @return the sum
   */
  private static double logSumExp(double[] values, double max) {
    int[] b = fill(new int[values.length], 1);
    return logSumExp(values, b, max);
  }

  /**
   * Calculates the log of the sum of the exponential of the given values.
   * <p>
   * The max value is subtracted from each value in the array before exponentiation to prevent overflow.
   * MBAR calculation is easiest to do in log terms, only exponentiating when required. Prevents zeros
   * in the denominator.
   *
   * @param values The values to exponential and sum.
   * @param max    The max value is subtracted from each value in the array prior to exponentiation.
   * @param b      Weights for each value in the array.
   * @return the sum
   */
  private static double logSumExp(double[] values, int[] b, double max) {
    // ChatGPT mostly wrote this and I tweaked it to match more closely with scipy's log-sum-exp implementation
    // Find the maximum value in the array.
    assert values.length == b.length : "values and b must be the same length";

    // Subtract the maximum value from each value in the array, exponential the result, and add up these values.
    double sum = 0.0;
    for (int i = 0; i < values.length; i++) {
      sum += b[i] * exp(values[i] - max);
    }

    // Take the natural logarithm of the sum and add the maximum value back in.
    return max + log(sum);
  }

  /**
   * Turns vector into probability distribution.
   *
   * @param values
   */
  private static void softMax(double[] values){
    double max = stream(values).max().getAsDouble();
    double sum = 0.0;
    for(int i = 0; i < values.length; i++){
      values[i] = exp(values[i]-max);
      sum += values[i];
    }
    for(int i = 0; i < values.length; i++){
      values[i] /= sum;
    }
  }

  /**
   * TODO: Log out the MBAR optimization progress.
   *
   * @return
   */
  private OptimizationListener getOptimizationListener() {
    return new OptimizationListener() {
      @Override
      public boolean optimizationUpdate(int iter, int nBFGS, int nFunctionEvals, double gradientRMS,
                                        double coordinateRMS, double f, double df, double angle,
                                        LineSearch.LineSearchResult info) {
        return true;
      }
    };
  }

  /**
   * MBAR objective function evaluation at a given free energy estimate for L-BFGS optimization.
   *
   * @param x Input parameters.
   * @return The objective function value at the given parameters.
   */
  @Override
  public double energy(double[] x) {
    // Zero out the first term
    double tempO = x[0];
    x[0] = 0.0;
    for (int i = 1; i < x.length; i++) {
      x[i] -= tempO;
    }
    return mbarObjectiveFunction(reducedPotentials, snaps, x);
  }

  /**
   * MBAR objective function evaluation and gradient at a given free energy estimate for L-BFGS optimization.
   *
   * @param x Input parameters.
   * @param g The gradient with respect to each parameter.
   * @return The objective function value at the given parameters.
   */
  @Override
  public double energyAndGradient(double[] x, double[] g) {
    double tempO = x[0];
    x[0] = 0.0;
    for (int i = 1; i < x.length; i++) {
      x[i] -= tempO;
    }
    double[] tempG = mbarGradient(reducedPotentials, snaps, x);
    arraycopy(tempG, 0, g, 0, g.length);
    return mbarObjectiveFunction(reducedPotentials, snaps, x);
  }

  @Override
  public double[] getCoordinates(double[] parameters) {
    return new double[0];
  }

  @Override
  public int getNumberOfVariables() {
    return 0;
  }

  @Override
  public double[] getScaling() {
    return null;
  }

  @Override
  public void setScaling(double[] scaling) {
  }

  @Override
  public double getTotalEnergy() {
    return 0;
  }
  //////// Getters and setters ////////

  public BennettAcceptanceRatio getBAR() {
    return new BennettAcceptanceRatio(lamValues, eLow, eAt, eHigh, temperatures);
  }

  @Override
  public MultistateBennettAcceptanceRatio copyEstimator() {
    return new MultistateBennettAcceptanceRatio(lamValues, eAll, temperatures, tolerance, seedType);
  }

  @Override
  public double[] getBinEnergies() {
    return mbarFEDifferenceEstimates;
  }

  public double[] getMBARFreeEnergies() {
    return mbarFEEstimates;
  }

  public double[][] getReducedPotentials() {
    return reducedPotentials;
  }

  public int[] getSnaps() {
    return snaps;
  }

  @Override
  public double[] getBinUncertainties() {
    return mbarUncertainties;
  }

  public double[] getObservationEnsembleAverages() {
    return mbarObservableEnsembleAverages;
  }

  public double[] getObservationEnsembleUncertainties() {
    return mbarObservableEnsembleAverageUncertainties;
  }

  public double[][] getUncertaintyMatrix() {
    return uncertaintyMatrix;
  }

  @Override
  public double getFreeEnergy() {
    return totalMBAREstimate;
  }

  @Override
  public double getUncertainty() {
    return totalMBARUncertainty;
  }

  @Override
  public int numberOfBins() {
    return nFreeEnergyDiffs;
  }

  @Override
  public double[] getBinEnthalpies() {
    return mbarEnthalpy;
  }

  public double[] getBinEntropies() {
    return mbarEntropy;
  }

  public static void writeFile(double[][] energies, File file, double temperature) {
    try (FileWriter fw = new FileWriter(file);
         BufferedWriter bw = new BufferedWriter(fw)) {
      // Write the number of snapshots and the temperature on the first line
      bw.write(energies[0].length + " " + temperature);
      bw.newLine();

      // Write the energies
      StringBuilder sb = new StringBuilder();
      for (int i = 0; i < energies[0].length; i++) {
        sb.append("     ").append(i).append(" "); // Write the index of the snapshot
        for (int j = 0; j < energies.length; j++) {
          sb.append("    ").append(energies[j][i]).append(" ");
        }
        sb.append("\n");
        bw.write(sb.toString());
        sb = new StringBuilder(); // Very important
      }
    } catch (IOException e) {
      e.printStackTrace();
    }
  }

  /**
   * Test all MBAR methods individually with a simple Harmonic Oscillator test case with an
   * excess of samples. "PASS" indicates that the test passed, while "FAIL" followed by the
   * method name indicates that the test failed.
   *
   * Last updated - 06/11/2024
   *
   * @return array of test results
   */
  public static String[] testMBARMethods(){
    // Set up highly converged test case
    double[] O_k = {1, 2, 3, 4};
    double[] K_k = {.5, 1.0, 1.5, 2};
    int[] N_k = {100000, 100000, 100000, 100000};
    double beta = 1.0;
    HarmonicOscillatorsTestCase testCase = new HarmonicOscillatorsTestCase(O_k, K_k, beta);
    String setting = "u_kln";
    Object[] sampleResult = testCase.sample(N_k, setting, (long) 0);
    double[][][] u_kln = (double[][][]) sampleResult[1];
    double[] temps = {1 / Constants.R};
    MultistateBennettAcceptanceRatio mbar = new MultistateBennettAcceptanceRatio(O_k, u_kln, temps, 1.0E-7, MultistateBennettAcceptanceRatio.SeedType.ZEROS);
    MultistateBennettAcceptanceRatio mbarHigherTol = new MultistateBennettAcceptanceRatio(O_k, u_kln, temps, 1.0, MultistateBennettAcceptanceRatio.SeedType.ZEROS);
    String[] results = new String[7];
    // Get required information for all methods
    double[][] reducedPotentials = mbar.getReducedPotentials();
    double[] freeEnergyEstimates = mbar.getMBARFreeEnergies();
    double[] highTolFEEstimates = mbarHigherTol.getMBARFreeEnergies();
    double[] zeros = new double[freeEnergyEstimates.length];
    int[] snapsPerLambda = mbar.getSnaps();

    // getMBARFreeEnergies()
    double[] expectedFEEstimates = new double[]{0.0, 0.3474485596619945, 0.5460865684340613, 0.6866650788765148};
    boolean pass = normDiff(freeEnergyEstimates, expectedFEEstimates) < 1e-5;
    expectedFEEstimates = new double[]{0.0, 0.35798124225733474, 0.44721370511807645, 0.477203739646745};
    pass = normDiff(highTolFEEstimates, expectedFEEstimates) < 1e-5 && pass;
    results[0] = pass ? "PASS" : "FAIL getMBARFreeEnergies()";

    // mbarObjectiveFunction()
    double objectiveFunction = mbarObjectiveFunction(reducedPotentials, snapsPerLambda, freeEnergyEstimates);
    pass = !(abs(objectiveFunction - 4786294.2692739945) > 1e-5);
    objectiveFunction = mbarObjectiveFunction(reducedPotentials, snapsPerLambda, highTolFEEstimates);
    pass = !(abs(objectiveFunction - 4787001.700838844) > 1e-5) && pass;
    objectiveFunction = mbarObjectiveFunction(reducedPotentials, snapsPerLambda, zeros);
    pass = !(abs(objectiveFunction - 4792767.352152844) > 1e-5) && pass;
    results[1] = pass ? "PASS" : "FAIL mbarObjectiveFunction()";

    // mbarGradient()
    double[] gradient = mbarGradient(reducedPotentials, snapsPerLambda, freeEnergyEstimates);
    double[] expected = new double[]{6.067113034191607E-4, -8.777718552011038E-4, 8.210768953631487E-4, -5.500246369471995E-4};
    pass = !(normDiff(gradient, expected) > 4e-5);
    gradient = mbarGradient(reducedPotentials, snapsPerLambda, highTolFEEstimates);
    expected = new double[]{1969.705314577408, 5108.841258429764, -1072.9526887468976, -6005.593884267446};
    pass = !(normDiff(gradient, expected) > 4e-5) && pass;
    gradient = mbarGradient(reducedPotentials, snapsPerLambda, zeros);
    expected = new double[]{22797.82037585665, -3273.72282675803, -8859.999065013779, -10664.098484078011};
    pass = !(normDiff(gradient, expected) > 4e-5) && pass;
    results[2] = pass ? "PASS" : "FAIL mbarGradient()";

    pass = true;
    // mbarHessian()
    double[][] hessian = mbarHessian(reducedPotentials, snapsPerLambda, freeEnergyEstimates);
    double[][] expected2d = new double[][]{{47600.586808418964, -29977.008359691405, -12870.425573135915, -4753.1528755909385},
            {-29977.008359691405, 63767.745823769576, -24597.198354108747, -9193.539109971487},
            {-12870.425573135915, -24597.198354108747, 64584.87112481013, -27117.247197561417},
            {-4753.1528755909385, -9193.539109971487, -27117.247197561417, 41063.93918312612}};
    pass = !(normDiff(hessian, expected2d) > 16e-5);
    hessian = mbarHessian(reducedPotentials, snapsPerLambda, highTolFEEstimates);
    expected2d = new double[][]{{49168.30161780381, -31256.519016487477, -12983.708230229113, -4928.074371082683},
            {-31256.519016487477, 66075.94621325849, -25339.462656640117, -9479.964540130917},
            {-12983.708230229113, -25339.462656640117, 64308.30940252403, -25985.13851565483},
            {-4928.074371082683, -9479.964540130917, -25985.13851565483, 40393.1774268678}};
    pass = !(normDiff(hessian, expected2d) > 16e-5) && pass;
    hessian = mbarHessian(reducedPotentials, snapsPerLambda, zeros);
    expected2d = new double[][]{{56125.271437145464, -33495.87894376072, -15738.011263498352, -6891.381229885624},
            {-33495.87894376072, 64613.515110188295, -21970.091845920833, -9147.544320511564},
            {-15738.011263498352, -21970.091845920833, 61407.66256511316, -23699.55945569241},
            {-6891.381229885624, -9147.544320511564, -23699.55945569241, 39738.48500608951}};
    pass = !(normDiff(hessian, expected2d) > 16e-5) && pass;
    results[3] = pass ? "PASS" : "FAIL mbarHessian()";

    pass = true;
    // mbarTheta() --> Checked by diffMatrix
    double[][] theta = mbarTheta(reducedPotentials, snapsPerLambda, freeEnergyEstimates);
    double[][] diff = diffMatrixCalculation(theta);
    expected2d = new double[][]{{0.0, 0.001953125, 0.003400485419234404, 0.004858337095247168},
            {0.0020716018980074633, 0.0, 0.002042627017905458, 0.004055968683065466},
            {0.003435363105339426, 0.002042627017905458, 0.0, 0.002560568476977909},
            {0.0048828125, 0.004055968683065466, 0.0025135815773894045, 0.0}};
    pass = !(normDiff(diff, expected2d) > 16e-5);
    results[4] = pass ? "PASS" : "FAIL mbarTheta() or diffMatrixCalculation()" ;

    pass = true;
    // selfConsistentUpdate()
    double[] updatedF_k = mbarSelfConsistentUpdate(reducedPotentials, snapsPerLambda, freeEnergyEstimates);
    expected = new double[]{0.0, 0.3474485745068261, 0.5460865662904055, 0.6866650904438742};
    pass = !(normDiff(updatedF_k, expected) > 1e-5);
    updatedF_k = mbarSelfConsistentUpdate(reducedPotentials, snapsPerLambda, highTolFEEstimates);
    expected = new double[]{0.0, 0.327660608017009, 0.4775067849198251, 0.5586442310038073};
    pass = !(normDiff(updatedF_k, expected) > 1e-5) && pass;
    updatedF_k = mbarSelfConsistentUpdate(reducedPotentials, snapsPerLambda, zeros);
    expected = new double[]{0.0, 0.23865416150488983, 0.29814247007871764, 0.31813582643116334};
    pass = !(normDiff(updatedF_k, expected) > 1e-5) && pass;
    results[5] = pass ? "PASS" : "FAIL mbarSelfConsistentUpdate()";

    pass = true;
    // newton()
    updatedF_k = newton(highTolFEEstimates, reducedPotentials, snapsPerLambda, 1e-7);
    pass = !(normDiff(updatedF_k, freeEnergyEstimates) > 1e-5);
    updatedF_k = newton(zeros, reducedPotentials, snapsPerLambda, 1e-7);
    pass = !(normDiff(updatedF_k, freeEnergyEstimates) > 1e-5) && pass;
    results[6] = pass ? "PASS" : "FAIL newton()";

    return results;
  }

  private static double normDiff(double[] a, double[] b){
    double sum = 0.0;
    for(int i = 0; i < a.length; i++){
      sum += abs(a[i] - b[i]);
    }
    return sum;
  }

  private static double normDiff(double[][] a, double[][] b){
    double sum = 0.0;
    for(int i = 0; i < a.length; i++){
      for(int j = 0; j < a[i].length; j++){
        sum += abs(a[i][j] - b[i][j]);
      }
    }
    return sum;
  }

  /**
   * Example MBAR code usage and comparison with analytic answers for Harmonic Oscillators.
   *
   * @param args
   */
  public static void main(String[] args) {
    // Generate sample data
    double[] equilPositions = {1, 2, 3, 4}; // Equilibrium positions
    double[] springConstants = {.5, 1.0, 1.5, 2}; // Spring constants
    int[] samples = {100000, 100000, 100000, 100000}; // Samples per state
    double beta = 1.0; // 1 / (kB * T) equivalent
    HarmonicOscillatorsTestCase testCase = new HarmonicOscillatorsTestCase(equilPositions, springConstants, beta);
    String setting = "u_kln";
    System.out.print("Generating sample data... ");
    Object[] sampleResult = testCase.sample(samples, setting, (long) 0); // Set seed to fixed value for reproducibility
    System.out.println("done. \n");
    double[] x_n = (double[]) sampleResult[0];
    double[][][] u_kln = (double[][][]) sampleResult[1];
    double[] temps = {1 / Constants.R}; // To be passed into MBAR to cancel out beta within calculation

    // Write file for comparison with pymbar
    // Output to forcefieldx/testing/mbar/data/harmonic_oscillators/mbarFiles/energies_{i}.mbar
    // Get absolute path to root of project
    String rootPath = new File("").getAbsolutePath();
    File outputPath = new File(rootPath + "/testing/mbar/data/harmonic_oscillators/mbarFiles");
    if (!outputPath.exists() && !outputPath.mkdirs()) {
      throw new RuntimeException("Failed to create directory: " + outputPath);
    }

    double[] temperatures = new double[equilPositions.length];
    Arrays.fill(temperatures, temps[0]);
    for (int i = 0; i < u_kln.length; i++) {
      File file = new File(outputPath, "energies_" + i + ".mbar");
      writeFile(u_kln[i], file, temperatures[i]);
    }

    // Create an instance of MultistateBennettAcceptanceRatio
    System.out.print("Creating MBAR instance and .estimateDG(false) with standard tolerance & zeros seeding...");
    //MultistateBennettAcceptanceRatio.VERBOSE = true; // Log Newton/SCI iters and other relevant information
    MultistateBennettAcceptanceRatio mbar = new MultistateBennettAcceptanceRatio(equilPositions, u_kln, temps, 1e-7, SeedType.ZEROS);
    System.out.println("done! \n\n");
    double[] mbarFEEstimates = Arrays.copyOf(mbar.mbarFEEstimates, mbar.mbarFEEstimates.length);
    double[] mbarEnthalpyDiff = Arrays.copyOf(mbar.mbarEnthalpy, mbar.mbarEnthalpy.length);
    double[] mbarEntropyDiff = Arrays.copyOf(mbar.mbarEntropy, mbar.mbarEntropy.length);
    double[] mbarUncertainties = Arrays.copyOf(mbar.mbarUncertainties, mbar.mbarUncertainties.length);
    double[][] mbarDiffMatrix = Arrays.copyOf(mbar.uncertaintyMatrix, mbar.uncertaintyMatrix.length);

    // Analytical free energies and entropies
    double[] analyticalFreeEnergies = testCase.analyticalFreeEnergies();
    double[] error = new double[analyticalFreeEnergies.length];
    for (int i = 0; i < error.length; i++) {
      error[i] = analyticalFreeEnergies[i]-mbarFEEstimates[i];
    }
    double[] temp = testCase.analyticalEntropies(0);
    double[] analyticEntropyDiff = new double[temp.length - 1];
    double[] errorEntropy = new double[temp.length - 1];
    for(int i = 0; i < analyticEntropyDiff.length; i++){
      analyticEntropyDiff[i] = temp[i+1] - temp[i];
      errorEntropy[i] = analyticEntropyDiff[i] -mbarEntropyDiff[i];
    }

    // Compare the calculated free energy differences with the analytical ones
    System.out.println("STANDARD THERMODYNAMIC CALCULATIONS: \n");
    System.out.println("Analytical Free Energies: " + Arrays.toString(analyticalFreeEnergies));
    System.out.println("MBAR Free Energies:       " + Arrays.toString(mbarFEEstimates));
    System.out.println("Free Energy Error:        " + Arrays.toString(error));
    System.out.println();
    System.out.println("MBAR dG:                  " + Arrays.toString(mbar.mbarFEDifferenceEstimates));
    System.out.println("MBAR Uncertainties:       " + Arrays.toString(mbarUncertainties));
    System.out.println("MBAR Enthalpy Changes:    " + Arrays.toString(mbarEnthalpyDiff));
    System.out.println();
    System.out.println("MBAR Entropy Changes:     " + Arrays.toString(mbarEntropyDiff));
    System.out.println("Analytic Entropy Changes: " + Arrays.toString(analyticEntropyDiff));
    System.out.println("Entropy Error:            " + Arrays.toString(errorEntropy));
    System.out.println();
    System.out.println("Uncertainty Diff Matrix: ");
    for (double[] matrix : mbarDiffMatrix) {
      System.out.println(Arrays.toString(matrix));
    }
    System.out.println("\n\n");

    // Observables
    System.out.println("MBAR DERIVED OBSERVABLES: \n");
    mbar.setObservableData(u_kln, true, true);
    double[] mbarObservableEnsembleAverages = Arrays.copyOf(mbar.mbarObservableEnsembleAverages,
            mbar.mbarObservableEnsembleAverages.length);
    double[] mbarObservableEnsembleAverageUncertainties = Arrays.copyOf(mbar.mbarObservableEnsembleAverageUncertainties,
            mbar.mbarObservableEnsembleAverageUncertainties.length);
    System.out.println("Multi-Data Observable Example u_kln:");
    System.out.println("MBAR Observable Ensemble Averages (Potential):              " + Arrays.toString(mbarObservableEnsembleAverages));
    System.out.println("Analytical Observable Ensemble Averages (Potential):        " + Arrays.toString(testCase.analyticalObservable("potential energy")));
    System.out.println("MBAR Observable Ensemble Average Uncertainties (Potential): " + Arrays.toString(mbarObservableEnsembleAverageUncertainties));
    System.out.println();

    // Reads data from xAll[0]
    double[][][] xAll = new double[equilPositions.length][equilPositions.length][x_n.length];
    for(int i = 0; i < xAll[0].length; i++){
      for(int j = 0; j < xAll[0][0].length; j++){
        // Copy data multiple times into same window
        xAll[0][i][j] = x_n[j];
      }
    }
    mbar.setObservableData(xAll, false, true);
    mbarObservableEnsembleAverages = Arrays.copyOf(mbar.mbarObservableEnsembleAverages,
            mbar.mbarObservableEnsembleAverages.length);
    mbarObservableEnsembleAverageUncertainties = Arrays.copyOf(mbar.mbarObservableEnsembleAverageUncertainties,
            mbar.mbarObservableEnsembleAverageUncertainties.length);
    System.out.println("Single-Data Observable Example x_n:");
    System.out.println("MBAR Observable Ensemble Averages (Position):              " + Arrays.toString(mbarObservableEnsembleAverages));
    System.out.println("Analytical Observable Ensemble Averages (Position):        " + Arrays.toString(testCase.analyticalMeans()));
    System.out.println("MBAR Observable Ensemble Average Uncertainties (Position): " + Arrays.toString(mbarObservableEnsembleAverageUncertainties));
    System.out.println();
  }

  /**
   * Harmonic oscillators test case generates data for testing the MBAR implementation
   */
  public static class HarmonicOscillatorsTestCase {
    private final double beta;
    private final double[] equilPositions;
    private final int n_states;
    private final double[] springConstants;
    public HarmonicOscillatorsTestCase(double[] O_k, double[] K_k, double beta) {
      this.beta = beta;
      this.equilPositions = O_k;
      this.n_states = O_k.length;
      this.springConstants = K_k;

      if (this.springConstants.length != this.n_states) {
        throw new IllegalArgumentException("Lengths of K_k and O_k should be equal");
      }
    }

    public double[] analyticalMeans() {
      return equilPositions;
    }

    public double[] analyticalStandardDeviations() {
      double[] deviations = new double[n_states];
      for (int i = 0; i < n_states; i++) {
        deviations[i] = Math.sqrt(1.0 / (beta * springConstants[i]));
      }
      return deviations;
    }

    public double[] analyticalObservable(String observable) {
      double[] result = new double[n_states];

      switch (observable) {
        case "position" -> {
          return analyticalMeans();
        }
        case "potential energy" -> {
          for (int i = 0; i < n_states; i++) {
            result[i] = 0.5 / beta;
          }
        }
        case "position^2" -> {
          for (int i = 0; i < n_states; i++) {
            result[i] = 1.0 / (beta * springConstants[i]) + Math.pow(equilPositions[i], 2);
          }
        }
        case "RMS displacement" -> {
          return analyticalStandardDeviations();
        }
      }

      return result;
    }

    public double[] analyticalFreeEnergies() {
      int subtractComponentIndex = 0;
      double[] fe = new double[n_states];
      double subtract = 0.0;
      for (int i = 0; i < n_states; i++) {
        fe[i] = -0.5 * Math.log(2 * Math.PI / (beta * springConstants[i]));
        if (i == 0) {
          subtract = fe[subtractComponentIndex];
        }
        fe[i] -= subtract;
      }
      return fe;
    }

    public double[] analyticalEntropies(int subtractComponent) {
      double[] entropies = new double[n_states];
      double[] potentialEnergy = analyticalObservable("analytical entropy");
      double[] freeEnergies = analyticalFreeEnergies();

      for (int i = 0; i < n_states; i++) {
        entropies[i] = potentialEnergy[i] - freeEnergies[i];
      }

      return entropies;
    }

    /**
     * Sample from harmonic oscillator w/ gaussian & std
     *
     * @param N_k  number of snaps per state
     * @param mode only u_kn -> return K x N_tot matrix where u_kn[k,n] is reduced potential of sample n evaluated at state k
     * @return u_kn[k, n] is reduced potential of sample n evaluated at state k
     */
    public Object[] sample(int[] N_k, String mode, Long seed) {
      Random random = new Random(seed);

      int N_max = 0;
      for (int N : N_k) {
        if (N > N_max) {
          N_max = N;
        }
      }

      int N_tot = 0;
      for (int N : N_k) {
        N_tot += N;
      }

      double[][] x_kn = new double[n_states][N_max];
      double[][] u_kn = new double[n_states][N_tot];
      double[][][] u_kln = new double[n_states][n_states][N_max];
      double[] x_n = new double[N_tot];
      int[] s_n = new int[N_tot];

      // Sample harmonic oscillators
      int index = 0;
      for (int k = 0; k < n_states; k++) {
        double x0 = equilPositions[k];
        double sigma = Math.sqrt(1.0 / (beta * springConstants[k]));

        // Number of snaps
        for (int n = 0; n < N_k[k]; n++) {
          double x = x0 + random.nextGaussian() * sigma;
          x_kn[k][n] = x;
          x_n[index] = x;
          s_n[index] = k;
          // Potential energy evaluations
          for (int l = 0; l < n_states; l++) {
            double u = beta * 0.5 * springConstants[l] * Math.pow(x - equilPositions[l], 2.0);
            u_kln[k][l][n] = u;
            u_kn[l][index] = u;
          }
          index++;
        }
        // Set the rest of the array to NaN
        for(int n = N_k[k]; n < N_max; n++){
          for ( int l =0; l < n_states; l++) {
            u_kln[k][l][n] = Double.NaN;
          }
        }
      }

      // Setting corrections
      if ("u_kn".equals(mode)) {
        return new Object[]{x_n, u_kn, N_k, s_n};
      } else if ("u_kln".equals(mode)) {
        return new Object[]{x_n, u_kln, N_k, s_n, u_kn};
      } else {
        throw new IllegalArgumentException("Unknown mode: " + mode);
      }
    }
  }
}<|MERGE_RESOLUTION|>--- conflicted
+++ resolved
@@ -272,9 +272,6 @@
             throw new IllegalArgumentException("MBAR contains NaNs or Infs after seeding.");
           }
         break;
-<<<<<<< HEAD
-      case ZEROS:
-=======
         } catch (IllegalArgumentException e) {
           logger.warning(" Zwanzig failed to converge. Zeros will be used for seed energies.");
           seedType = SeedType.ZEROS;
@@ -283,7 +280,6 @@
         }
       case SeedType.ZEROS:
         fill(mbarFEEstimates, 0.0);
->>>>>>> 97b991fe
         break;
       default:
         throw new IllegalArgumentException("Seed type not supported");
