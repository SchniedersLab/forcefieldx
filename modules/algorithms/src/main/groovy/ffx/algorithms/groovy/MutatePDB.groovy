--- conflicted
+++ resolved
@@ -74,21 +74,6 @@
             return this
         }
 
-<<<<<<< HEAD
-        if (repackDistance > -1) {
-            repack = true
-        }
-
-        boolean threeBodyRepack = !twoBodyRepack
-        boolean useEnergyRestart = false
-        File energyRestartFile = null
-        if (energyRestart != null) {
-            useEnergyRestart = true
-            energyRestartFile = new File(energyRestart)
-        }
-
-=======
->>>>>>> bfefcf0a
         int destRotamer = 0
         if (rotamer > -1) {
             destRotamer = rotamer
@@ -116,39 +101,6 @@
         pdbFilter.applyAtomProperties()
         molecularAssembly.finalize(true, forceField)
 
-<<<<<<< HEAD
-        if (repack) {
-            logger.info("\n Repacking... \n")
-            forceFieldEnergy = ForceFieldEnergy.energyFactory(molecularAssembly)
-            molecularAssembly.setPotential(forceFieldEnergy)
-            forceFieldEnergy.setPrintOnFailure(false, false)
-
-            // Do a sliding-window rotamer optimization on a single one-residue window with a radius-inclusion criterion.
-            rLib.setLibrary(RotamerLibrary.ProteinLibrary.Richardson)
-            rLib.setUseOrigCoordsRotamer(true)
-
-            // This does break encapsulation of our modules.
-            RotamerOptimization rotamerOptimization = new RotamerOptimization(molecularAssembly, forceFieldEnergy, algorithmListener)
-            rotamerOptimization.setThreeBodyEnergy(threeBody)
-            rotamerOptimization.setForcedResidues(resID, resID)
-            rotamerOptimization.setWindowSize(1)
-            rotamerOptimization.setDistanceCutoff(repackDistance)
-            if (useEnergyRestart) {
-                rotamerOptimization.setEnergyRestartFile(energyRestartFile)
-            }
-
-            rotamerOptimization.setResidues(chain, resID, resID)
-            ArrayList<Residue> residueList = rotamerOptimization.getResidues()
-
-            algorithmFunctions.energy(molecularAssembly)
-
-            RotamerLibrary.measureRotamers(residueList, false)
-            rotamerOptimization.optimize(RotamerOptimization.Algorithm.WINDOW)
-            logger.info("\n Repacking successful.\n")
-        }
-
-=======
->>>>>>> bfefcf0a
         if (destRotamer > -1) {
             rLib.setLibrary(RotamerLibrary.ProteinLibrary.Richardson)
             Polymer polymer = molecularAssembly.getChain(chain.toString())
