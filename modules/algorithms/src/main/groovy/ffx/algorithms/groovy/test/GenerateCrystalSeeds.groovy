//******************************************************************************
//
// Title:       Force Field X.
// Description: Force Field X - Software for Molecular Biophysics.
// Copyright:   Copyright (c) Michael J. Schnieders 2001-2023.
//
// This file is part of Force Field X.
//
// Force Field X is free software; you can redistribute it and/or modify it
// under the terms of the GNU General Public License version 3 as published by
// the Free Software Foundation.
//
// Force Field X is distributed in the hope that it will be useful, but WITHOUT
// ANY WARRANTY; without even the implied warranty of MERCHANTABILITY or FITNESS
// FOR A PARTICULAR PURPOSE. See the GNU General Public License for more
// details.
//
// You should have received a copy of the GNU General Public License along with
// Force Field X; if not, write to the Free Software Foundation, Inc., 59 Temple
// Place, Suite 330, Boston, MA 02111-1307 USA
//
// Linking this library statically or dynamically with other modules is making a
// combined work based on this library. Thus, the terms and conditions of the
// GNU General Public License cover the whole combination.
//
// As a special exception, the copyright holders of this library give you
// permission to link this library with independent modules to produce an
// executable, regardless of the license terms of these independent modules, and
// to copy and distribute the resulting executable under terms of your choice,
// provided that you also meet, for each linked independent module, the terms
// and conditions of the license of that module. An independent module is a
// module which is not derived from or based on this library. If you modify this
// library, you may extend this exception to your version of the library, but
// you are not obligated to do so. If you do not wish to do so, delete this
// exception statement from your version.
//
//******************************************************************************
package ffx.algorithms.groovy.test

import com.google.common.collect.MinMaxPriorityQueue
import ffx.algorithms.AlgorithmListener
import ffx.algorithms.cli.AlgorithmsScript
import ffx.algorithms.optimize.Minimize
import ffx.potential.AssemblyState
import ffx.potential.ForceFieldEnergy
import ffx.potential.MolecularAssembly
import ffx.potential.bonded.RestraintBond
import ffx.potential.parameters.BondType
import ffx.potential.parsers.PDBFilter
import ffx.potential.parsers.XYZFilter
import org.apache.commons.io.FilenameUtils
import picocli.CommandLine
import picocli.CommandLine.Command
import picocli.CommandLine.Parameters
import ffx.potential.bonded.Atom
import ffx.potential.bonded.Molecule

import static ffx.potential.utils.Superpose.applyRotation
import static org.apache.commons.math3.util.FastMath.cos
import static org.apache.commons.math3.util.FastMath.sin

/**
 * GenerateCrystalSeeds is a Groovy script that generates a set of molecular orientations in vacuum and
 * calculates the energy of each conformation.
 * <br>
 * Usage:
 * <br>
 * ffxc test.GenerateCrystalSeeds [options] &lt;filename&gt;
 */
@Command(description = " Calculates interaction energies of different molecular orientations and saves low energy orientations.", name = "test.GenerateCrystalSeeds")
class GenerateCrystalSeeds extends AlgorithmsScript {

    /**
     * One filename.
     */
    @Parameters(arity = "1..*", paramLabel = "files",
            description = "XYZ input file.")
    private String filename

    /**
     * --eps
     */
    @CommandLine.Option(names = ['--eps'], paramLabel = '.1',
            description = 'Cutoff for minimization.')
    double eps = 0.1

    /**
     * --induced
     */
    @CommandLine.Option(names = ['--induced'], paramLabel = 'false',
            description = 'Whether to use direct polarization. Using induced requires a larger eps.')
    boolean induced = false

    /**
     * --maxIter
     */
    @CommandLine.Option(names = ['--maxIter'], paramLabel = '100',
            description = 'Max iterations for minimization.')
    int maxIter =  1000

    /**
     * --hBondDist
     */
    @CommandLine.Option(names = ['--hBondDist', '--hbd'], paramLabel = '2.0',
            description = 'Initial h-bond distance.')
    double hBondDist = 2.0

    /**
     * --saveEnergyCutoff
     */
    @CommandLine.Option(names = ['--saveEnergyCutoff', "--sec"], paramLabel = '1.5',
            description = 'Cutoff conformations that have an energy (kcal/mol) less then this cutoff. Default mode.')
    double saveEnergyCutoff = 1.5

    /**
     * --flatBottomRadius
     */
    @CommandLine.Option(names = ['--flatBottomRadius', "--fbr"], paramLabel = '0.5',
            description = 'Radius of flat bottom potential.')
    double flatBottomRadius = 0.5

    /**
     * --saveNumStates
     */
    @CommandLine.Option(names = ['--saveNumStates', "--sns"], paramLabel = '-1',
            description = 'Save this many of the lowest energy states. This is not the default mode.')
    int saveNumStates = -1

    /**
     * --saveAll
     */
    @CommandLine.Option(names = ['--saveAll', "--sa"], paramLabel = 'false',
            description = '')
    boolean saveAll = false

    /**
     * --saveNumStates
     */
    @CommandLine.Option(names = ['--excludeH', "--eh"], paramLabel = 'false',
            description = 'Include hydrogens into conformations.')
    boolean excludeH = false

    /**
     * --monomerMinimization
     */
    @CommandLine.Option(names = ['--noMonomerMinimization', "--noMonMin"], paramLabel = 'true',
            description = 'Minimize monomers individually at the beginning.')
    boolean monomerMinimization = true

    /**
    * Constructor.
    */
  GenerateCrystalSeeds() {
    this(new Binding())
  }

  /**
    * Constructor.
    * @param binding The Groovy Binding to use.
    */
    GenerateCrystalSeeds(Binding binding) {
    super(binding)
  }

  /**
    * {@inheritDoc}
    */
  @Override
  GenerateCrystalSeeds run() {
      // Set system properties as soon as script starts
      System.setProperty("direct-scf-fallback",  "true")
      if(!induced) {
          System.setProperty("polarization", "direct")
          logger.info(" Using direct polarization.")
      } else {
          logger.info(" Using induced.")
      }

      // Init the context and bind variables.
      if (!init()) {
          return this
      }

<<<<<<< HEAD
      // Have to do monomer energy before first definition of activeAssembly
      MolecularAssembly moleculeOne = getActiveAssembly(filename)
      Molecule[] tempOne = moleculeOne.getMoleculeArray()
      moleculeOne.deleteMolecule(tempOne[1])
      moleculeOne.finalize(true, moleculeOne.forceField)
      ForceFieldEnergy eFactoryOne = ForceFieldEnergy.energyFactory(moleculeOne)

      MolecularAssembly moleculeTwo = getActiveAssembly(filename)
      Molecule[] tempTwo = moleculeOne.getMoleculeArray()
      moleculeTwo.deleteMolecule(tempTwo[0])
      moleculeTwo.finalize(true, moleculeTwo.forceField)
      ForceFieldEnergy eFactoryTwo = ForceFieldEnergy.energyFactory(moleculeTwo)

      // Get coordinates of both molecules
      double[] moleculeOneCoords = new double[eFactoryOne.getNumberOfVariables()]
      eFactoryOne.getCoordinates(moleculeOneCoords)
      double[] moleculeTwoCoords = new double[eFactoryTwo.getNumberOfVariables()]
      eFactoryTwo.getCoordinates(moleculeTwoCoords)

      double monomerEnergy = eFactoryOne.energy(moleculeOneCoords, true)
      monomerEnergy += eFactoryTwo.energy(moleculeTwoCoords, true)
      logger.info(" Monomer energy: " + monomerEnergy + " kcal/mol")

=======
>>>>>>> 48d6cd73
      // Load the MolecularAssembly of the input file.
      activeAssembly = getActiveAssembly(filename)
      if (activeAssembly == null) {
          logger.info(helpString())
          return this
      }

      // Set the filename.
      filename = activeAssembly.getFile().getAbsolutePath()
      activeAssembly.update()

      // Get number of molecules in file
      int numMolecules = activeAssembly.getMoleculeArray().length
      logger.info("\n Found " + numMolecules + " molecules.")
      if (numMolecules != 2){
          logger.severe(" XYZ file must contain 2 molecules")
      }

      // Get full atom lists of both molecules to act (rotation/translation) on
      Molecule[] molecules = activeAssembly.getMoleculeArray()
      Atom[] moleculeOneAtoms = molecules[0].getAtomList()
      Atom[] moleculeTwoAtoms = molecules[1].getAtomList()

      // Add atoms to moleculeOneHeavyAtoms and moleculeTwoHeavyAtoms from filteredAtoms
      ArrayList<Atom> moleculeOneFiltered = new ArrayList<>()
      ArrayList<Atom> moleculeTwoFiltered = new ArrayList<>()
      Atom[] atoms = activeAssembly.getAtomList()
      for(Atom a: atoms){
          if(a.getAtomType().atomicNumber == 7|| a.getAtomType().atomicNumber == 8
                  || a.getAtomType().atomicNumber == 9){ // Add NOF
              if(a.getMoleculeNumber() == activeAssembly.getMoleculeNumbers()[0]) {
                  moleculeOneFiltered.add(a)
              } else{
                  moleculeTwoFiltered.add(a)
              }

              // Searching for bonded h's --> program runs fast enough that we can afford to do all
              /*
              for(Bond b: a.getBonds()){
                  int num = b.get1_2(a).getAtomType().atomicNumber
                  if(num == 1){
                      filteredAtoms.add(a)
                  }
              }
               */
          }
          else if(a.getAtomType().atomicNumber == 1 && !excludeH){ // Add all H's --> the increased sampling is worth it?
              if(a.getMoleculeNumber() == activeAssembly.getMoleculeNumbers()[0]) {
                  moleculeOneFiltered.add(a)
              } else{
                  moleculeTwoFiltered.add(a)
              }
          }
      }

      ForceFieldEnergy forceFieldEnergy = activeAssembly.getPotentialEnergy()
      double[] x = new double[forceFieldEnergy.getNumberOfVariables()]
      forceFieldEnergy.getCoordinates(x)
      forceFieldEnergy.energy(x, false)

      // Monomer one energy
      for(Atom a: moleculeTwoAtoms){ a.setUse(false) }
      Minimize monomerMinEngine
      if(monomerMinimization){
          logger.info("\n --------- Minimize Monomer 1 --------- ")
          monomerMinEngine = new Minimize(activeAssembly, forceFieldEnergy, algorithmListener)
          monomerMinEngine.minimize(eps, maxIter)
      }
      for(Atom a: moleculeTwoAtoms){ a.setUse(true) }

      // Monomer two energy
      for(Atom a: moleculeOneAtoms){ a.setUse(false) }
      if (monomerMinimization) {
          // Don't trust pre-made algorithmListener? Unsure of contextual impact on activeMola
          logger.info("\n --------- Minimize Monomer 2 --------- ")
          monomerMinEngine = new Minimize(activeAssembly, forceFieldEnergy, algorithmListener)
          monomerMinEngine.minimize(eps, maxIter)
      }
      for(Atom a: moleculeOneAtoms){ a.setUse(true) }

      logger.info("\n --------- Monomer 1 Energy Breakdown --------- ")
      for(Atom a: moleculeTwoAtoms){ a.setUse(false) }
      forceFieldEnergy.getCoordinates(x)
      double monomerEnergy = forceFieldEnergy.energy(x, true)
      for(Atom a: moleculeTwoAtoms){ a.setUse(true) }


      logger.info("\n --------- Monomer 2 Energy Breakdown --------- ")
      for(Atom a: moleculeOneAtoms){ a.setUse(false) }
      forceFieldEnergy.getCoordinates(x)
      double monomerEnergy2 = forceFieldEnergy.energy(x, true)

      // Enforce all atoms used
      for(Atom a: atoms){ a.setUse(true) }

      // Get energies logged for init structure (likely minimized prior)
      logger.info("\n --------- Complex Structure Energy Breakdown --------- ")
      forceFieldEnergy.getCoordinates(x)
      double dimerEnergy = forceFieldEnergy.energy(x, true)

      // Log potentials
      logger.info("\n Monomer energy 1: " + monomerEnergy + " kcal/mol")
      monomerEnergy += monomerEnergy2
      logger.info(" Monomer energy 2: " + monomerEnergy2 + " kcal/mol")
      logger.info(" Total of monomer energies: " + monomerEnergy + " kcal/mol")
      logger.info(" Complex energy: " + dimerEnergy + " kcal/mol")

      // Making the MinMax priority queue that will expel the largest entry when it reaches its maximum size
      MinMaxPriorityQueue<StateContainer> lowestEnergyQueue = MinMaxPriorityQueue.
              maximumSize(moleculeOneFiltered.size() * moleculeTwoFiltered.size()).create()
      if(saveAll){
          logger.info("\n Saving all conformations.")
      } else if (saveNumStates != -1 && saveNumStates > 0) {
          lowestEnergyQueue = MinMaxPriorityQueue.maximumSize(saveNumStates).create()
          logger.info("\n Saving the " + saveNumStates + " lowest energy conformations.")
      } else {
          saveEnergyCutoff = Math.abs(saveEnergyCutoff)
          logger.info("\n Saving conformations within " + saveEnergyCutoff + " kcal/mol of lowest energy conformation")
      }

      //Energy Container to store minimized energies
      ArrayList<Double> energies = new ArrayList<>()
      double[] zAxis = new double[]{0,0,1}

      // Loop through interactions between the two molecules --> Not necessarily symmetric but close?
      int loopCounter = 1
      for(Atom a: moleculeOneFiltered){
          // Get center of mass of moleculeOneAtoms
          double[] moleculeOneCOM = getCOM(molecules[0])
          for(int i = 0; i < moleculeOneAtoms.length; i++){
              moleculeOneAtoms[i].move(-moleculeOneCOM[0], -moleculeOneCOM[1], -moleculeOneCOM[2])
          }
          // Get coordinates of a
          double[] aCoords = a.getXYZ().copy().get()
          // Get rotation matrix to align dipole moment with z-axis
          double[][] rotation = getRotationBetween(aCoords, zAxis)
          // Get a reference to the moleculeOneAtoms
          double[] moleculeOneAtomPositions = new double[moleculeOneAtoms.length * 3]
          for(int i = 0; i < moleculeOneAtoms.length; i++){
              moleculeOneAtomPositions[i*3] = moleculeOneAtoms[i].getX()
              moleculeOneAtomPositions[i*3 + 1] = moleculeOneAtoms[i].getY()
              moleculeOneAtomPositions[i*3 + 2] = moleculeOneAtoms[i].getZ()
          }
          applyRotation(moleculeOneAtomPositions, rotation)
          // Move atoms into rotated positions
          for(int i = 0; i < moleculeOneAtoms.length; i++){
              moleculeOneAtoms[i].setXYZ(moleculeOneAtomPositions[i*3],
                      moleculeOneAtomPositions[i*3 + 1],
                      moleculeOneAtomPositions[i*3 + 2])
          }
          // Move moleculeTwoHeavyAtoms atom to origin and rotate it to align with z-axis
          zAxis[2] = -1 // Align with opposite side of axis --> Reset after loop
          for(Atom b: moleculeTwoFiltered){
              logger.info(" Trial " + loopCounter + " out of " +
                      (moleculeTwoFiltered.size() * moleculeOneFiltered.size()))
              loopCounter++
              // Get center of mass of moleculeTwoAtoms and set to zero
              double[] moleculeTwoCOM = getCOM(molecules[1])
              for(int i = 0; i < moleculeTwoAtoms.length; i++) {
                  moleculeTwoAtoms[i].move(-moleculeTwoCOM[0], -moleculeTwoCOM[1], -moleculeTwoCOM[2])
              }
              // Get coordinates of b
              double[] bCoords = b.getXYZ().copy().get()
              // Get rotation matrix to align z-axis with dipole moment (same as above so that the dipoles interact)
              rotation = getRotationBetween(bCoords, zAxis)
              // Get a reference to the positions of all moleculeTwoAtoms
              double[] moleculeTwoAtomPositions = new double[moleculeTwoAtoms.length * 3]
              for(int i = 0; i < moleculeTwoAtoms.length; i++){
                  moleculeTwoAtomPositions[i*3] = moleculeTwoAtoms[i].getX()
                  moleculeTwoAtomPositions[i*3 + 1] = moleculeTwoAtoms[i].getY()
                  moleculeTwoAtomPositions[i*3 + 2] = moleculeTwoAtoms[i].getZ()
              }
              applyRotation(moleculeTwoAtomPositions, rotation)
              // Move atoms into rotated positions
              for(int i = 0; i < moleculeTwoAtoms.length; i++){
                  moleculeTwoAtoms[i].setXYZ(moleculeTwoAtomPositions[i*3],
                          moleculeTwoAtomPositions[i*3 + 1],
                          moleculeTwoAtomPositions[i*3 + 2])
              }
              double[] hBondVector = new double[]{0, 0, a.getZ() - b.getZ() + hBondDist}
              for(int i = 0; i < moleculeTwoAtoms.length; i++){
                  moleculeTwoAtoms[i].move(hBondVector)
              }
              // Minimize the energy of the system subject to a harmonic restraint on the distance between the two atoms
              try {
                  forceFieldEnergy.getCoordinates(x)
                  double e = forceFieldEnergy.energy(x, false)
                  if (e > 100000){
                      throw Exception as Throwable
                  }
                  // Set up restraintBond
                  BondType restraint = new BondType(new int[]{a.getAtomicNumber(), b.getAtomicNumber()},
                          1000.0,
                          hBondDist,
                          BondType.BondFunction.FLAT_BOTTOM_QUARTIC,
                          flatBottomRadius)
                  RestraintBond restraintBond = new RestraintBond(a, b,
                          null,
                          false,
                          0.0, 0.0,
                          null).setBondType(restraint)
                  // Minimize
                  Minimize minEngine = new Minimize(activeAssembly, forceFieldEnergy, algorithmListener)
                  minEngine.minimize(eps, maxIter)
                  // Delete restraintBond
                  a.getBonds().remove(restraintBond)
                  b.getBonds().remove(restraintBond)
                  a.update()
                  b.update()
                  activeAssembly.bondList.remove(restraintBond)
                  activeAssembly.update()
                  // Store and log the minimized energy
                  forceFieldEnergy.getCoordinates(x)
                  e = forceFieldEnergy.energy(x, false) - monomerEnergy
                  energies.add(e)
                  logger.info(" Energy of trial " + (loopCounter-1) + ": " + e)
                  lowestEnergyQueue.add(new StateContainer(new AssemblyState(activeAssembly), e))
              } catch (Exception e) {
                  logger.warning(" Minimization failed.")
                  if(saveAll){
                      logger.warning(" Saving current state anyway.")
                      lowestEnergyQueue.add(new StateContainer(new AssemblyState(activeAssembly), 1000000.0))
                  } else {
                      logger.warning(" Not saving current state.")
                  }
                  e.printStackTrace()
              }
          }
          zAxis[2] = 1 // Reset z-axis for mol 1 alignment
      }

      logger.info("\n ------------------------- End of Trials -------------------------")
      logger.info(" Lowest energy configuration: " + energies.min())

      // Set up a system XYZ file filter
      File saveLocation = new File(FilenameUtils.removeExtension(filename) + ".arc")
      logger.info(" Logging structures into: " + saveLocation)
      XYZFilter xyzFilter = new XYZFilter(saveLocation,
              activeAssembly,
              activeAssembly.getForceField(),
              activeAssembly.properties)

      // Write to file depending on options
      if(saveAll){
          logger.info(" Saving all " + lowestEnergyQueue.size() + " conformations.")
          int count = 0
          while(!lowestEnergyQueue.empty){ // For loop didn't work?
              StateContainer stateContainer = lowestEnergyQueue.removeFirst()
              AssemblyState state = stateContainer.getState()
              double e = stateContainer.energy
              logger.info(" Writing to file. Configuration #" + (count+1) + " energy: " + e)
              count++
              state.revertState()
              xyzFilter.writeFile(saveLocation, true)
          }
      } else if (saveNumStates != -1 && saveNumStates > 0) {
          int temp = saveNumStates
          saveNumStates = Math.min(saveNumStates, lowestEnergyQueue.size())
          if(temp != saveNumStates) {
              logger.warning(" Input --saveNumStates is greater than number of interactions. Saving all " +
                      "interactions")
          } else {
              logger.info(" Saving out lowest " + saveNumStates + " states.")
          }
          logger.info(" \n")

          for(int i = 0; i < saveNumStates; i++){
              StateContainer stateContainer = lowestEnergyQueue.removeFirst()
              AssemblyState state = stateContainer.getState()
              double e = stateContainer.energy
              logger.info(" Writing to file. Configuration #" + (i+1) + " energy: " + e)
              state.revertState()
              xyzFilter.writeFile(saveLocation, true)
          }
      } else {
          logger.info(" Saving conformations within " + saveEnergyCutoff + " kcal/mol of lowest energy conformation")
          int counter = 1
          double eInit = 10000000
          do {
              StateContainer stateContainer = lowestEnergyQueue.removeFirst()
              AssemblyState state = stateContainer.getState()
              double eTemp = stateContainer.energy
              eInit = counter == 1 ? eTemp : eInit
              if(Math.abs(eTemp - eInit) <= saveEnergyCutoff) {
                  logger.info(" Writing to file. Configuration #" + counter + " energy: " + eTemp)
                  state.revertState()
                  xyzFilter.writeFile(saveLocation, true)
              } else {
                  break
              }
              counter++
          } while(!lowestEnergyQueue.empty)
      }
      return this
  }

    static double[] getCOM(Molecule m){
        // Get center of mass of moleculeOneAtoms
        double[] moleculeOneCOM = new double[3]
        double totalMass = 0.0
        for(Atom s: m.getAtomList()){
            double[] pos = s.getXYZ().get()
            moleculeOneCOM[0] += pos[0] * s.getMass()
            moleculeOneCOM[1] += pos[1] * s.getMass()
            moleculeOneCOM[2] += pos[2] * s.getMass()
            totalMass += s.getMass()
        }
        totalMass = 1 / totalMass
        moleculeOneCOM[0] *= totalMass
        moleculeOneCOM[1] *= totalMass
        moleculeOneCOM[2] *= totalMass

        return moleculeOneCOM
    }

    static double[][] getRotationBetween(double[] v1, double[] v2){
        // Normalize v1 and v2
        double v1Norm = 1/ Math.sqrt(v1[0] * v1[0] + v1[1] * v1[1] + v1[2] * v1[2])
        double v2Norm = 1 / Math.sqrt(v2[0] * v2[0] + v2[1] * v2[1] + v2[2] * v2[2])
        for(int i = 0; i < 3; i++){
            v1[i] *= v1Norm
            v2[i] *= v2Norm
        }
        // Cross product between targetVector and z-axis
        double[] crossProduct = new double[3]
        crossProduct[0] = v1[1] * v2[2] - v1[2] * v2[1]
        crossProduct[1] = v1[2] * v2[0] - v1[0] * v2[2]
        crossProduct[2] = v1[0] * v2[1] - v1[1] * v2[0]
        // Normalize cross product
        double crossProductNorm = 1 / Math.sqrt(crossProduct[0] * crossProduct[0] + crossProduct[1] * crossProduct[1] + crossProduct[2] * crossProduct[2])
        for(int i = 0; i < 3; i++){
            crossProduct[i] *= crossProductNorm
        }
        // Dot product between v1 and z-axis
        double dotProduct = v1[0] * v2[0] + v1[1] * v2[1] + v1[2] * v2[2]
        // Angle between v1 and z-axis
        double theta = Math.acos(dotProduct)
        double[] u = crossProduct
        double[][] rotation = new double[3][3];
        rotation[0][0] = cos(theta) + (u[0] * u[0]) * (1-cos(theta));
        rotation[0][1] = u[0]*u[1] * (1-cos(theta)) - u[2]*sin(theta);
        rotation[0][2] = u[0]*u[2] * (1-cos(theta)) + u[1]*sin(theta);
        rotation[1][0] = u[1]*u[0] * (1-cos(theta)) + u[2]*sin(theta);
        rotation[1][1] = cos(theta) + (u[1] * u[1]) * (1-cos(theta));
        rotation[1][2] = u[1]*u[2] * (1-cos(theta)) - u[0]*sin(theta);
        rotation[2][0] = u[2]*u[0] * (1-cos(theta)) - u[1]*sin(theta);
        rotation[2][1] = u[2]*u[1] * (1-cos(theta)) + u[0]*sin(theta);
        rotation[2][2] = cos(theta) + (u[2] * u[2]) * (1-cos(theta));
        return rotation
    }

    private class StateContainer implements Comparable<StateContainer> {

        private final AssemblyState state
        private final double e

        StateContainer(AssemblyState state, double e) {
            this.state = state
            this.e = e
        }

        AssemblyState getState() {
            return state
        }

        double getEnergy() {
            return e
        }

        @Override
        int compareTo(StateContainer o) {
            return Double.compare(e, o.getEnergy())
        }
    }
}
<|MERGE_RESOLUTION|>--- conflicted
+++ resolved
@@ -181,32 +181,6 @@
           return this
       }
 
-<<<<<<< HEAD
-      // Have to do monomer energy before first definition of activeAssembly
-      MolecularAssembly moleculeOne = getActiveAssembly(filename)
-      Molecule[] tempOne = moleculeOne.getMoleculeArray()
-      moleculeOne.deleteMolecule(tempOne[1])
-      moleculeOne.finalize(true, moleculeOne.forceField)
-      ForceFieldEnergy eFactoryOne = ForceFieldEnergy.energyFactory(moleculeOne)
-
-      MolecularAssembly moleculeTwo = getActiveAssembly(filename)
-      Molecule[] tempTwo = moleculeOne.getMoleculeArray()
-      moleculeTwo.deleteMolecule(tempTwo[0])
-      moleculeTwo.finalize(true, moleculeTwo.forceField)
-      ForceFieldEnergy eFactoryTwo = ForceFieldEnergy.energyFactory(moleculeTwo)
-
-      // Get coordinates of both molecules
-      double[] moleculeOneCoords = new double[eFactoryOne.getNumberOfVariables()]
-      eFactoryOne.getCoordinates(moleculeOneCoords)
-      double[] moleculeTwoCoords = new double[eFactoryTwo.getNumberOfVariables()]
-      eFactoryTwo.getCoordinates(moleculeTwoCoords)
-
-      double monomerEnergy = eFactoryOne.energy(moleculeOneCoords, true)
-      monomerEnergy += eFactoryTwo.energy(moleculeTwoCoords, true)
-      logger.info(" Monomer energy: " + monomerEnergy + " kcal/mol")
-
-=======
->>>>>>> 48d6cd73
       // Load the MolecularAssembly of the input file.
       activeAssembly = getActiveAssembly(filename)
       if (activeAssembly == null) {
