//******************************************************************************
//
// Title:       Force Field X.
// Description: Force Field X - Software for Molecular Biophysics.
// Copyright:   Copyright (c) Michael J. Schnieders 2001-2024.
//
// This file is part of Force Field X.
//
// Force Field X is free software; you can redistribute it and/or modify it
// under the terms of the GNU General Public License version 3 as published by
// the Free Software Foundation.
//
// Force Field X is distributed in the hope that it will be useful, but WITHOUT
// ANY WARRANTY; without even the implied warranty of MERCHANTABILITY or FITNESS
// FOR A PARTICULAR PURPOSE. See the GNU General Public License for more
// details.
//
// You should have received a copy of the GNU General Public License along with
// Force Field X; if not, write to the Free Software Foundation, Inc., 59 Temple
// Place, Suite 330, Boston, MA 02111-1307 USA
//
// Linking this library statically or dynamically with other modules is making a
// combined work based on this library. Thus, the terms and conditions of the
// GNU General Public License cover the whole combination.
//
// As a special exception, the copyright holders of this library give you
// permission to link this library with independent modules to produce an
// executable, regardless of the license terms of these independent modules, and
// to copy and distribute the resulting executable under terms of your choice,
// provided that you also meet, for each linked independent module, the terms
// and conditions of the license of that module. An independent module is a
// module which is not derived from or based on this library. If you modify this
// library, you may extend this exception to your version of the library, but
// you are not obligated to do so. If you do not wish to do so, delete this
// exception statement from your version.
//
//******************************************************************************
package ffx.algorithms.groovy

import edu.rit.mp.DoubleBuf
import edu.rit.mp.IntegerBuf
import edu.rit.pj.Comm
import edu.rit.pj.ParallelTeam
import ffx.algorithms.cli.AlgorithmsScript
import ffx.crystal.Crystal
import ffx.crystal.CrystalPotential
import ffx.numerics.Potential
import ffx.numerics.estimator.BennettAcceptanceRatio
import ffx.numerics.estimator.EstimateBootstrapper
import ffx.numerics.estimator.SequentialEstimator
import ffx.numerics.math.BootStrapStatistics
import ffx.potential.MolecularAssembly
import ffx.potential.Utilities
import ffx.potential.bonded.LambdaInterface
import ffx.potential.cli.AlchemicalOptions
import ffx.potential.cli.TopologyOptions
import ffx.potential.parsers.BARFilter
import ffx.potential.parsers.SystemFilter
import org.apache.commons.configuration2.CompositeConfiguration
import org.apache.commons.configuration2.Configuration
import org.apache.commons.io.FilenameUtils
import picocli.CommandLine.Command
import picocli.CommandLine.Mixin
import picocli.CommandLine.Option
import picocli.CommandLine.Parameters

import static ffx.utilities.Constants.NS2SEC
import static java.lang.Integer.MIN_VALUE
import static java.lang.Integer.parseInt
import static java.lang.String.format
import static org.apache.commons.math3.util.FastMath.min

/**
 * The BAR script find the free energy difference across a lambda window. It presently assumes
 * that the number of files composing the first end of the window equals the number of files
 * composing the other end.
 * <br>
 * Usage:
 * <br>
 * ffxc BAR [options] &lt;structures1&gt &lt;structures2&gt;
 */
@Command(description = " Evaluates a free energy change with the Bennett Acceptance Ratio algorithm using pregenerated snapshots.", name = "BAR")
class BAR extends AlgorithmsScript {

  @Mixin
  private AlchemicalOptions alchemical

  @Mixin
  private TopologyOptions topology

  @Option(names = ["--l2", "--lambdaTwo"], paramLabel = "1.0",
          description = "Lambda value for the upper edge of the window")
  private double lambda2 = 1.0

  @Option(names = ["-t", "--temperature"], paramLabel = "298.15",
          description = "Temperature for system")
  private double temperature = 298.15

  @Option(names = ["--dV", "--volume"], paramLabel = "false",
          description = "Write out snapshot volumes to the Tinker BAR file.")
  private boolean includeVolume = false

  @Option(names = ["--tb", "--tinkerBAR"], paramLabel = "false",
          description = "Write out a Tinker BAR file.")
  private boolean tinkerBAR = false

  @Option(names = ["--nw", "--nWindows"], paramLabel = "-1",
          description = "If set, auto-determine lambda values and subdirectories (overrides other flags).")
  private int nWindows = -1

  @Option(names = ["--utb", "--useTinker"], paramLabel = "false",
          description = "If set, use tinker BAR files for energy snapshots.")
  private boolean useTinkerBAR = false

  @Option(names = ["--sa", "--sortedArc"], paramLabel = "false",
          description = "If set, use sorted archive values.")
  private boolean sortedArc = false

  @Option(names = ["--ss", "--startSnapshot"], paramLabel = "0",
          description = "Start at this snapshot when reading in tinker BAR files.")
  private int startingSnapshot = 0

  @Option(names = ["--es", "--endSnapshot"], paramLabel = "0",
          description = "End at this snapshot when reading in tinker BAR files.")
  private int endingSnapshot = 0

  /**
   * --ni or --nIterattions Maximum number of allowable iterations for BAR calculation.
   */
  @Option(names = ["--ni", "--nIterations"], paramLabel = "100",
      description = "Specify the maximum number of iterations for BAR convergence.")
  private int nIterations = 100

  /**
   * -e or --eps Convergence criterion for BAR iteration..
   */
  @Option(names = ["-e", "--eps"], paramLabel = "1.0E-7",
      description = "Specify convergence cutoff for BAR calculation.")
  private double eps = 1.0E-7

  @Option(names = ["--lambdaArray"], paramLabel = "0,0.2,0.25,...,1.0",
          description = "Custom lambda values as a comma-separated list.")
  private String lambdaArrayStr;

  private double[] lambdaArray;

  public void parseLambdaArray() {
    if (lambdaArrayStr != null && !lambdaArrayStr.isEmpty()) {
      String[] tokens = lambdaArrayStr.split(",");
      lambdaArray = new double[tokens.length];
      for (int i = 0; i < tokens.length; i++) {
        lambdaArray[i] = Double.parseDouble(tokens[i].trim());
      }
    }
  }

  /**
   * The final argument(s) should be filenames for lambda windows in order.
   */
  @Parameters(arity = "1..*", paramLabel = "files",
          description = 'A single PDB/XYZ when windows are auto-determined (or two for dual topology). Two trajectory files for BAR between two ensembles (or four for dual topology).')
  List<String> filenames = null

  /**
   * Number of threads available to utilize.
   */
  private int threadsAvail = ParallelTeam.getDefaultThreadCount()
  /**
   * Threads per walker
   */
  private int threadsPer = threadsAvail
  /**
   * Molecular assemblies to compute energies.
   */
  MolecularAssembly[] molecularAssemblies
  /**
   * Potential object for the crystal
   */
  CrystalPotential potential
  /**
   * File openers to read system information from files.
   */
  SystemFilter[] openers
  /**
   * Openers for existing BAR files.
   */
  BARFilter[] barOpeners
  /**
   * Writers to create BAR files.
   */
  BARFilter[] barWriters
  /**
   * Location of windows
   */
  List<String> windowDirectories = new ArrayList<>()
  /**
   * Additional properties
   */
  private Configuration additionalProperties
  /**
   * Input files for BAR.
   */
  private String[] files
  /**
   * Free energy difference from forward FEP.
   */
  private double forwardFEP
  /**
   * Enthalpy difference from forward FEP.
   */
  private double forwardEnthalpy
  /**
   * Entropy difference from forward FEP.
   */
  private double forwardEntropy
  /**
   * Free energy difference from backward FEP.
   */
  private double backwardFEP
  /**
   * Enthalpy difference from backward FEP.
   */
  private double backwardEnthalpy
  /**
   * Entropy difference from backward FEP.
   */
  private double backwardEntropy
  /**
   * Free energy difference from BAR.
   */
  private double barEnergy
  /**
   * Free energy difference from BAR using boot-strapping.
   */
  private double barEnergyBS
  /**
   * Enthalpy difference from BAR.
   */
  private double barEnthalpy
  /**
   * Entropy difference from BAR.
   */
  private double barEntropy
  /**
   * Number of Topologies
   */
  private int numTopologies
  boolean autodetect = false
  double[] lambdaValues
  int nFiles
  /**
   * Parallel Java world communicator.
   */
  private Comm world
  /**
   * If false, do not use MPI communication.
   */
  private boolean useMPI
  /**
   * Number of processes.
   */
  private int numProc
  /**
   * Rank of this process.
   */
  private int rank
  /**
   * The energy matrix stores a single energy value from each process. The array is of size
   * [numProc][numWorkItems][snapshots].
   */
  private double[][][] energiesLowPJ
  /**
   * The energy matrix stores a single energy value from each process. The array is of size
   * [numProc][numWorkItems][snapshots].
   */
  private double[][][] energiesAtPJ
  /**
   * The energy matrix stores a single energy value from each process. The array is of size
   * [numProc][numWorkItems][snapshots].
   */
  private double[][][] energiesHighPJ
  /**
   * The volume matrix stores a single volume value from each process. The array is of size
   * [numProc][numWorkItems][snapshots].
   */
  private double[][][] volumePJ
  /**
   * The number of models matrix stores a single volume value from each process. The array is of size
   * [numProc][1].
   */
  private int[][] maxModelsPJ
  /**
   * The energy matrix stores a single energy value from each process. The array is of size
   * [nWindows][nSnapshots].
   */
  private double[][] energiesLow
  /**
   * The energy matrix stores a single energy value from each process. The array is of size
   * [nWindows][nSnapshots].
   */
  private double[][] energiesAt
  /**
   * The energy matrix stores a single energy value from each process. The array is of size
   * [nWindows][nSnapshots].
   */
  private double[][] energiesHigh
  /**
   * The volume matrix stores a single volume value from each process. The array is of size
   * [nWindows][nSnapshots].
   */
  private double[][] volume
  /**
   * Each distance is wrapped inside a DoubleBuf for MPI communication.
   */
  private DoubleBuf[] buffersLow
  /**
   * Each distance is wrapped inside a DoubleBuf for MPI communication.
   */
  private DoubleBuf[] buffersAt
  /**
   * Each distance is wrapped inside a DoubleBuf for MPI communication.
   */
  private DoubleBuf[] buffersHigh
  /**
   * Each distance is wrapped inside a DoubleBuf for MPI communication.
   */
  private DoubleBuf[] buffersVolume
  /**
   * Each distance is wrapped inside a DoubleBuf for MPI communication.
   */
  private IntegerBuf[] buffersMax
  /**
   * Convenience reference for the DoubleBuf of this process.
   */
  private DoubleBuf myBufferLow
  /**
   * Convenience reference for the DoubleBuf of this process.
   */
  private DoubleBuf myBufferAt
  /**
   * Convenience reference for the DoubleBuf of this process.
   */
  private DoubleBuf myBufferHigh
  /**
   * Convenience reference for the DoubleBuf of this process.
   */
  private DoubleBuf myBufferVolume
  /**
   * Convenience reference for the DoubleBuf of this process.
   */
  private IntegerBuf myBufferMax
  /**
   * The amount of work based on windows for each process.
   */
  private int numWorkItems

  /**
   * Maximum number of trials to be used for bootstrap.
   */
  final long MAX_BOOTSTRAP_TRIALS = 100000L

  /**
   * Sets an optional Configuration with additional properties.
   * @param additionalProps
   */
  void setProperties(Configuration additionalProps) {
    this.additionalProperties = additionalProps
  }

  /**
   * BAR Constructor.
   */
  BAR() {
    this(new Binding())
  }

  /**
   * BAR Constructor.
   * @param binding The Groovy Binding to use.
   */
  BAR(Binding binding) {
    super(binding)
  }

  /**
   * {@inheritDoc}
   */
  @Override
  BAR run() {
    // Begin boilerplate code.
    if (!init()) {
      return this
    }

    /**
     * Load user supplied files into an array.
     */
    nFiles = filenames.size()
    files = new String[nFiles]
    for (int i = 0; i < nFiles; i++) {
      files[i] = filenames.get(i)
    }

    numTopologies = 1
    if (lambdaArrayStr != null) {
      parseLambdaArray();
      nWindows=lambdaArray.size();
      System.out.println("Lambda Array: " + Arrays.toString(lambdaArray));
    } else {
      System.out.println("Lambda Array is null");
    }

    if (nFiles <= 1 && nWindows < 2 && lambdaArray == null) {
      logger.info(' At least two ensembles must be specified')
      return this
    } else if (nFiles == 1 && nWindows >= 2) {
      logger.info(format(' Auto-detecting %d windows for single topology:\n %s.', nWindows, files[0]))
    } else if (nFiles == 2 && nWindows >= 2) {
      logger.info(format(' Auto-detecting %d windows for dual topology:\n %s\n %s.', nWindows, files[0], files[1]))
      numTopologies = 2
    } else if (nFiles == 2 && nWindows < 2) {
      logger.info(format(' Applying BAR between two single topology ensembles:\n %s\n %s.', files[0], files[1]))
    } else if (nFiles == 4 && nWindows < 2) {
      logger.info(format(' Applying BAR between two dual topology ensembles:\n %s %s\n %s %s.', files[0], files[1], files[2], files[3]))
      numTopologies = 2
    } else {
      logger.info(format(" Inconsistent input of files (%3d) and/or windows (%3d).", nFiles, nWindows))
      return this
    }


    if (lambdaArray != null && lambdaArray.size() > 0) {
      autodetect = true
      nWindows = lambdaArray.size();
      lambdaValues = lambdaArray as double[];
      for (int i = 0; i < nWindows; i++) {
        for (int j = 0; j < nFiles; j++) {
          String fullPathToFile = FilenameUtils.getFullPath(files[j]);
          String directoryFullPath = fullPathToFile.replace(files[j], "") + i;
          windowDirectories.add(directoryFullPath + File.separator + i);
        }
      }
    } else if (nWindows > 1) {
      autodetect = true;
      // Auto-determine subdirectories and their lambda values.
      for (int i = 0; i < nWindows; i++) {
        for (int j = 0; j < nFiles; j++) {
          String fullPathToFile = FilenameUtils.getFullPath(files[j]);
          String directoryFullPath = fullPathToFile.replace(files[j], "") + i;
          windowDirectories.add(directoryFullPath + File.separator + i);
        }
      }
      lambdaValues = new double[nWindows];
      for (int i = 0; i < nWindows; i++) {
        lambdaValues[i] = alchemical.getInitialLambda(nWindows, i, true);
      }
    } else {
      // Default case for when nWindows is not set and no lambdaArray is provided.
      lambdaValues = new double[2];
      lambdaValues[0] = alchemical.getInitialLambda();
      lambdaValues[1] = lambda2;
      nWindows = 2;
    }

    // Could set "getInitialLambda"'s quiet flag to false, but better logging here?
    logger.info(" Lambda values for each window: ")
    int nLambda = lambdaValues.length
    for (int i = 0; i < nLambda; i++) {
      double l = lambdaValues[i]
      logger.info(format(" Window %3d: %6.4f", i, l))
    }

    // If reading Tinker BAR file(s), allocate storage for openers.
    if (useTinkerBAR) {
      barOpeners = new BARFilter[nWindows]
    }

    // If saving Tinker BAR file(s), allocate storage for writer(s).
    if (tinkerBAR) {
      barWriters = new BARFilter[nWindows]
    }

    // Allocate space for each topology
    molecularAssemblies = new MolecularAssembly[numTopologies]
    openers = new SystemFilter[numTopologies]

    int numParallel = topology.getNumParallel(threadsAvail, numTopologies)
    threadsPer = (int) (threadsAvail / numParallel)

    /*
    Turn on computation of lambda derivatives if softcore atoms exist or a single topology.
    Checking numTopologies == 1 should only be done for scripts that imply
    some sort of lambda scaling.
    The Minimize script, for example, may be running on a single, unscaled physical topology.
    */
    boolean lambdaTerm = (numTopologies == 1 || alchemical.hasSoftcore() || topology.hasSoftcore())

    if (lambdaTerm) {
      System.setProperty("lambdaterm", "true")
    }

    // Relative free energies via the DualTopologyEnergy class require different
    // default free energy parameters than absolute free energies.
    if (numTopologies == 2) {
      // Ligand vapor electrostatics are not calculated. This cancels when the
      // difference between protein and water environments is considered.
      System.setProperty("ligand-vapor-elec", "false")
    }

    if (numTopologies == 2) {
      logger.info(format(" Initializing two topologies for each window."))
    } else {
      logger.info(format(" Initializing a single topology for each window."))
    }

    // Open assemblies
    for (int i = 0; i < numTopologies; i++) {
      MolecularAssembly ma = alchemical.openFile(algorithmFunctions, topology, threadsPer, filenames[i], i)
      molecularAssemblies[i] = ma
      openers[i] = algorithmFunctions.getFilter()
    }

    StringBuilder sb = new StringBuilder(format(
            "\n Using BAR to analyze a free energy change for %s\n ", filenames))
    potential = (CrystalPotential) topology.assemblePotential(molecularAssemblies, threadsAvail, sb)
    Crystal unitCell = potential.getCrystal().getUnitCell()

    boolean isPBC = includeVolume && !unitCell.aperiodic()
    isPBC = isPBC && !unitCell.aperiodic()

    int nSymm = 0
    if (isPBC) {
      nSymm = unitCell.getNumSymOps()
    }


    File file = new File(files[0])
    String directoryPath = file.getAbsoluteFile().getParent() + File.separator
    String[][] fullFilePaths = new String[nWindows][nFiles]
    // Loop over user supplied files.
    for (int j = 0; j < nFiles; j++) {
      // Loop over ensembles.
      for (int i = 0; i < nWindows; i++) {
        String archiveName
        if (sortedArc) {
          archiveName = FilenameUtils.getBaseName(files[j]) + "_E" + i.toString() + ".arc"
        } else {
          archiveName = FilenameUtils.getBaseName(files[j]) + ".arc"
        }
        if (useTinkerBAR && i != nWindows - 1) {
          // Path to Tinker BAR files.
          fullFilePaths[i][j] = directoryPath + "barFiles" + File.separator + "energy_" + i + ".bar"
        } else if (!autodetect) {
          // Path to a file in the same directory as supplied archives.
          fullFilePaths[i][j] = directoryPath + File.separator + archiveName
        } else {
          // Paths to auto-detected subdirectories.
          fullFilePaths[i][j] = directoryPath + i + File.separator + archiveName
        }
      }
    }

    // Load properties file to determine if parallel environment if specified.
    CompositeConfiguration properties = algorithmFunctions.getActiveAssembly().getProperties()
    useMPI = properties.getBoolean("pj.use.mpi", true)
    // Set up parallel objects if necessary.
    if (useMPI) {
      world = Comm.world()
      // Number of processes is equal to world size (often called size).
      numProc = world.size()
      // Each processor gets its own rank (ID of sorts).
      rank = world.rank()

      // Padding of the target array size (inner loop limit) is for parallelization.
      // Target conformations are parallelized over available nodes.
      // For example, if numProc = 8 and nWindows = 12, then paddednWindows = 16.
      int extra = nWindows % numProc
      int paddednWindows = nWindows
      if (extra != 0) {
        paddednWindows = nWindows - extra + numProc
      }
      numWorkItems = (int) (paddednWindows / numProc)

      if (numProc > 1) {
        logger.info(format(" Number of MPI Processes:  %d", numProc))
        logger.info(format(" Rank of this MPI Process: %d", rank))
        logger.info(format(" Work per process per row: %d", numWorkItems))
      }
    } else {
      world = null
      numProc = 1
      rank = 0
    }

    // Parallelized determination of number of models in BAR calculation.
    maxModelsPJ = new int[numProc][1] // Note: int does not work with PJ gather commands --> int[][]
    buffersMax = new IntegerBuf[numProc]
    for (int p = 0; p < numProc; p++) {
      Arrays.fill(maxModelsPJ[p], MIN_VALUE)
      buffersMax[p] = IntegerBuf.buffer(maxModelsPJ[p])
    }

    myBufferMax = buffersMax[rank]
    if (useTinkerBAR) {
      for (int w = 0; w < nWindows; w++) {
        int windowRank = w % numProc
        if (windowRank == rank) {
          for (String fileName : fullFilePaths[w]) {
            try (BufferedReader br = new BufferedReader(new FileReader(fileName))) {
              String data
              int xyzCount = 0
              while ((data = br.readLine()) != null) {
                if (data.contains(".xyz") || data.contains(".pdb")) {
                  xyzCount++
                  String[] tokens = data.trim().split(" +")
                  int numModels = parseInt(tokens[0])
                  if (numModels > maxModelsPJ[rank][0]) {
                    maxModelsPJ[rank][0] = numModels
                  }
                }
                if (xyzCount == numTopologies) {
                  break
                }
              }
            } catch (IOException fileNotFoundException) {
              logger.warning(format(" Exception reading %s:\n %s", fileName, fileNotFoundException))
            }
          }
        }
      }
    } else {
      // Open archive files for energy evaluation.
      for (int t = 0; t < numTopologies; t++) {
        // Might need parameter/patch information from original file, therefore load original file.
        MolecularAssembly unused = alchemical.openFile(algorithmFunctions, topology, threadsPer, filenames[t], t)
        // Extract systemFilter that will be used to read archives.
        SystemFilter systemFilter = algorithmFunctions.getFilter()
        for (int w = 0; w < nWindows; w++) {
          int windowRank = w % numProc
          if (windowRank == rank) {
            String fileName = fullFilePaths[w][t]
            // Update assembly to use archive file.
            systemFilter.getActiveMolecularSystem().setFile(new File(fileName))
            // Determine minimum number of assemblies.
            int numModels = systemFilter.countNumModels()
            if (numModels > maxModelsPJ[rank][0]) {
              maxModelsPJ[rank][0] = numModels
            }
          }
        }
      }
    }
    int maxModels
    if (useMPI) {
      if (rank == 0 && numProc > 1) {
        logger.info(" MPI is only implemented for energy calculation (useTinkerBar or from files).")
      }
      world.allGather(myBufferMax, buffersMax)
      world.barrier()
      int maximum = MIN_VALUE
      for (int[] numModel : maxModelsPJ) {
        for (int value : numModel) {
          if (value > maximum) {
            maximum = value;
          }
        }
      }
      for (int p = 0; p < numProc; p++) {
        Arrays.fill(maxModelsPJ[p], maximum)
      }
      maxModels = maxModelsPJ[rank][0]
    } else {
      int maximum = MIN_VALUE
      for (int[] numModel : maxModelsPJ) {
        for (int value : numModel) {
          if (value > maximum) {
            maximum = value
          }
        }
      }
      maxModels = maximum;
    }
    logger.info(format(" Maximum number of models is: %3d", maxModels));

    // Determine number of snapshots to include in evaluation.
    if (endingSnapshot == 0) {
      endingSnapshot = maxModels - 1
    }
    int snapshots = (endingSnapshot - startingSnapshot) + 1
    if (snapshots > maxModels) {
      logger.warning(format(" Specified number of snapshots (%5d) is greater than snapshots available (%5d).", snapshots, maxModels))
    }

    // Initialize objects to be used during BAR.
    energiesLow = new double[nWindows][snapshots]
    energiesAt = new double[nWindows][snapshots]
    energiesHigh = new double[nWindows][snapshots]
    volume = new double[nWindows][snapshots]

    energiesLowPJ = new double[numProc][numWorkItems][snapshots]
    energiesAtPJ = new double[numProc][numWorkItems][snapshots]
    energiesHighPJ = new double[numProc][numWorkItems][snapshots]
    volumePJ = new double[numProc][numWorkItems][snapshots]
    // Default values to impossible so that we know which should be removed in the end.
    //   Otherwise use minimum number of snapshots for all windows.
    for (int i = 0; i < numProc; i++) {
      for (int j = 0; j < numWorkItems; j++) {
        Arrays.fill(energiesLowPJ[i][j], Double.NaN)
        Arrays.fill(energiesAtPJ[i][j], Double.NaN)
        Arrays.fill(energiesHighPJ[i][j], Double.NaN)
        Arrays.fill(volumePJ[i][j], Double.NaN)
      }
    }

    buffersLow = new DoubleBuf[numProc]
    buffersAt = new DoubleBuf[numProc]
    buffersHigh = new DoubleBuf[numProc]
    buffersVolume = new DoubleBuf[numProc]

    for (int p = 0; p < numProc; p++) {
      buffersLow[p] = DoubleBuf.buffer(energiesLowPJ[p])
      buffersAt[p] = DoubleBuf.buffer(energiesAtPJ[p])
      buffersHigh[p] = DoubleBuf.buffer(energiesHighPJ[p])
      buffersVolume[p] = DoubleBuf.buffer(volumePJ[p])
    }

    myBufferLow = buffersLow[rank]
    myBufferAt = buffersAt[rank]
    myBufferHigh = buffersHigh[rank]
    myBufferVolume = buffersVolume[rank]

    double[] currentLambdas
    double[][] energy

    int nCurrLambdas
    for (int w = 0; w < nWindows; w++) {
      if (w == 0) {
        currentLambdas = new double[2]
        currentLambdas[0] = lambdaValues[w]
        currentLambdas[1] = lambdaValues[w + 1]
      } else if (w == nWindows - 1) {
        currentLambdas = new double[2]
        currentLambdas[0] = lambdaValues[w - 1]
        currentLambdas[1] = lambdaValues[w]
      } else {
        currentLambdas = new double[3]
        currentLambdas[0] = lambdaValues[w - 1]
        currentLambdas[1] = lambdaValues[w]
        currentLambdas[2] = lambdaValues[w + 1]
      }
      nCurrLambdas = currentLambdas.length
      energy = new double[nCurrLambdas][]

      if (useTinkerBAR) {
        File barFile = new File(fullFilePaths[w][0])
        barOpeners[w] = new BARFilter(barFile, startingSnapshot, endingSnapshot)
        if (w != nWindows - 1) {
          barOpeners[w].readFile()
        }
        int windowRank = w % numProc;
        if (windowRank == rank) {
          int workIndex = (int) (w / numProc);
          if (w == 0) {
            energiesAtPJ[rank][workIndex] = barOpeners[w].getE1l1()
            energiesHighPJ[rank][workIndex] = barOpeners[w].getE1l2()
          } else if (w == nWindows - 1) {
            energiesLowPJ[rank][workIndex] = barOpeners[w - 1].getE2l1()
            energiesAtPJ[rank][workIndex] = barOpeners[w - 1].getE2l2()
          } else if (w > 0 && w < nWindows - 1) {
            energiesLowPJ[rank][workIndex] = barOpeners[w - 1].getE2l1()
            energiesAtPJ[rank][workIndex] = barOpeners[w].getE1l1()
            energiesHighPJ[rank][workIndex] = barOpeners[w].getE1l2()
          }

          if (isPBC) {
            volumePJ[rank][workIndex] = barOpeners[w].getVolume1()
          }
        }
      } else {
        int windowRank = w % numProc;
        if (windowRank == rank) {
          int workIndex = (int) (w / numProc)
          volumePJ[rank][workIndex] = getEnergyForLambdas(molecularAssemblies, currentLambdas, fullFilePaths[w], energy, isPBC, nSymm)
          if (w == 0) {
            energiesAtPJ[rank][workIndex] = energy[0]
            energiesHighPJ[rank][workIndex] = energy[1]
          } else if (w == nWindows - 1) {
            energiesLowPJ[rank][workIndex] = energy[0]
            energiesAtPJ[rank][workIndex] = energy[1]
          } else if (w > 0 && w < nWindows - 1) {
            energiesLowPJ[rank][workIndex] = energy[0]
            energiesAtPJ[rank][workIndex] = energy[1]
            energiesHighPJ[rank][workIndex] = energy[2]
          }
        }
      }
    }
    // Gather all values from processes and place in object with desired dimensions.
    gatherAllValues()

    // Create file objects to write out TINKER style bar files.
    String tinkerFilePath = ""
    if (tinkerBAR) {
      String tinkerDirectoryPath = directoryPath + File.separator + "barFiles"
      File directory = new File(tinkerDirectoryPath)
      tinkerFilePath = tinkerDirectoryPath + File.separator
      directory.mkdir()
    }

    File xyzFile = new File(filenames.get(0))
    double[] energyMean = new double[nWindows]
    double[] energySD = new double[nWindows]
    double[] energyVar = new double[nWindows]
    // Intensive calculations are done. Utilizing node 0 only for remaining calculations/output.
    if (!useMPI || rank == 0) {
      for (int w = 0; w < nWindows + 1; w++) {
        if (w < nWindows) {
          if (tinkerBAR) {
            if (w == 0) {
              barWriters[w] = new BARFilter(xyzFile, energiesAt[w], energiesHigh[w], energiesLow[w + 1],
                  energiesAt[w + 1], volume[w], volume[w + 1], temperature)
            } else if (w != nWindows - 1) {
              barWriters[w] = new BARFilter(xyzFile, energiesAt[w], energiesHigh[w], energiesLow[w + 1],
                  energiesAt[w + 1], volume[w], volume[w + 1], temperature)
            }
            if (w != nWindows - 1) {
              String barFileName = tinkerFilePath + "energy_" + w.toString() + ".bar"
              barWriters[w].writeFile(barFileName, isPBC)
            }
          }

          BootStrapStatistics energyStats = new BootStrapStatistics(energiesAt[w])
          energyMean[w] = energyStats.mean
          energySD[w] = energyStats.sd
          energyVar[w] = energyStats.var
        }
      }

      // Finish writing BAR files before evaluating windows in case of error evaluating a window.
      for (int w = 0; w < nWindows + 1; w++) {
        if (w == nWindows) {
          logger.info("\n\n Evaluating Overall:")
        } else {
          logger.info(format("\n\n Evaluating Window %d:", w))
        }

        if (w == 0) {
          currentLambdas = new double[2]
          currentLambdas[0] = lambdaValues[w]
          currentLambdas[1] = lambdaValues[w + 1]
        } else if (w == nWindows - 1) {
          currentLambdas = new double[2]
          currentLambdas[0] = lambdaValues[w - 1]
          currentLambdas[1] = lambdaValues[w]
        } else if (w == nWindows) {
          currentLambdas = lambdaValues
        } else {
          currentLambdas = new double[3]
          currentLambdas[0] = lambdaValues[w - 1]
          currentLambdas[1] = lambdaValues[w]
          currentLambdas[2] = lambdaValues[w + 1]
        }

        nCurrLambdas = currentLambdas.length;
        double[][] energyWindowLow = new double[nCurrLambdas][]
        double[][] energyWindowAt = new double[nCurrLambdas][]
        double[][] energyWindowHigh = new double[nCurrLambdas][]

        if (w == 0) {
          energyWindowLow[0] = energiesLow[w]
          energyWindowLow[1] = energiesLow[w + 1]

          energyWindowAt[0] = energiesAt[w]
          energyWindowAt[1] = energiesAt[w + 1]

          energyWindowHigh[0] = energiesHigh[w]
          energyWindowHigh[1] = energiesHigh[w + 1]
        } else if (w == nWindows - 1) {
          energyWindowLow[0] = energiesLow[w - 1]
          energyWindowLow[1] = energiesLow[w]

          energyWindowAt[0] = energiesAt[w - 1]
          energyWindowAt[1] = energiesAt[w]

          energyWindowHigh[0] = energiesHigh[w - 1]
          energyWindowHigh[1] = energiesHigh[w]
        } else if (w == nWindows) {
          energyWindowLow = energiesLow
          energyWindowAt = energiesAt
          energyWindowHigh = energiesHigh
        } else {
          energyWindowLow[0] = energiesLow[w - 1]
          energyWindowLow[1] = energiesLow[w]
          energyWindowLow[2] = energiesLow[w + 1]

          energyWindowAt[0] = energiesAt[w - 1]
          energyWindowAt[1] = energiesAt[w]
          energyWindowAt[2] = energiesAt[w + 1]

          energyWindowHigh[0] = energiesHigh[w - 1]
          energyWindowHigh[1] = energiesHigh[w]
          energyWindowHigh[2] = energiesHigh[w + 1]
        }

        SequentialEstimator bar = new BennettAcceptanceRatio(currentLambdas, energyWindowLow,
            energyWindowAt, energyWindowHigh, new double[]{temperature}, eps, nIterations)
        SequentialEstimator forwards = bar.getInitialForwardsGuess()
        SequentialEstimator backwards = bar.getInitialBackwardsGuess()

        EstimateBootstrapper barBS = new EstimateBootstrapper(bar)
        EstimateBootstrapper forBS = new EstimateBootstrapper(forwards)
        EstimateBootstrapper backBS = new EstimateBootstrapper(backwards)

        int volumeLength = volume.length;
        long bootstrap = min(MAX_BOOTSTRAP_TRIALS, min(volumeLength, volumeLength))
        if (w == nWindows) {
          logger.info("\n Free Energy Difference:\n")
        } else {
          logger.info(format("\n Free Energy Difference for Window %d\n", w))
        }

        long time = -System.nanoTime()
        forBS.bootstrap(bootstrap)
        time += System.nanoTime()
        logger.fine(format(" Forward FEP Bootstrap Complete:      %7.4f sec", time * NS2SEC))
        forwardFEP = forBS.getTotalFE()
        forwardEnthalpy = forBS.getTotalEnthalpy()
        double varForeFE = forBS.getTotalUncertainty()
        double varEnthalpyFore = forBS.getTotalEnthalpyUncertainty()
        logger.info(format(" Free energy via Forwards FEP:   %12.4f +/- %6.4f kcal/mol.", forwardFEP, varForeFE))

        time = -System.nanoTime()
        backBS.bootstrap(bootstrap)
        time += System.nanoTime()
        logger.fine(format(" Backward FEP Bootstrap Complete:     %7.4f sec", time * NS2SEC))

        backwardFEP = backBS.getTotalFE()
        backwardEnthalpy = backBS.getTotalEnthalpy()
        double varBackFE = backBS.getTotalUncertainty()
        double varEnthalpyBack = backBS.getTotalEnthalpyUncertainty()
        logger.info(format(" Free energy via Backwards FEP:  %12.4f +/- %6.4f kcal/mol.", backwardFEP, varBackFE))
        barEnergy = bar.getFreeEnergy()

        logger.info(format(" Free energy via BAR Iteration:  %12.4f +/- %6.4f kcal/mol.", barEnergy, bar.getUncertainty()))
        time = -System.nanoTime()
        barBS.bootstrap(bootstrap)
        time += System.nanoTime()
        logger.fine(format(" BAR Bootstrap Complete:              %7.4f sec", time * NS2SEC))

        barEnergyBS = barBS.getTotalFE()
        double varBARFE = barBS.getTotalUncertainty()
        barEnthalpy = barBS.getTotalEnthalpy()
        double varEnthalpy = barBS.getTotalEnthalpyUncertainty()
        logger.info(format(" Free energy via BAR Bootstrap:  %12.4f +/- %6.4f kcal/mol.", barEnergyBS, varBARFE))

        if (w == nWindows) {
          logger.info("\n Enthalpy from Potential Energy Averages:\n")
          for (int n = 0; n < nWindows; n++) {
            logger.info(format(" Average Energy for State %d:       %12.4f +/- %6.4f kcal/mol.", n, energyMean[n], energySD[n]))
          }
          double enthalpyDiff = energyMean[nWindows - 1] - energyMean[0]
          double enthalpyDiffSD = Math.sqrt(energyVar[nWindows - 1] + energyVar[0])
          logger.info(format(" Enthalpy via Direct Estimate:     %12.4f +/- %6.4f kcal/mol.", enthalpyDiff, enthalpyDiffSD))
          logger.info("\n Enthalpy and Entropy:\n")
        } else {
          logger.info(format("\n Enthalpy and Entropy for Window %d\n", w))
        }

        forwardEntropy = (forwardEnthalpy - forwardFEP) / temperature
        backwardEntropy = (backwardEnthalpy - backwardFEP) / temperature

        logger.info(format(" Enthalpy via Forward FEP:       %12.4f +/- %6.4f kcal/mol.", forwardEnthalpy, varEnthalpyFore))
        logger.info(format(" Entropy via Forward FEP:        %12.4f kcal/mol/K.", forwardEntropy))
        logger.info(format(" Forward FEP -T*ds Value:        %12.4f kcal/mol.", -(forwardEntropy * temperature)))

        logger.info(format("\n Enthalpy via Backward FEP:      %12.4f +/- %6.4f kcal/mol.", backwardEnthalpy, varEnthalpyBack))
        logger.info(format(" Entropy via Backward FEP:       %12.4f kcal/mol/K.", backwardEntropy))
        logger.info(format(" Backward FEP -T*ds Value:       %12.4f kcal/mol.", -(backwardEntropy * temperature)))

        double tsBar = barEnthalpy - barEnergyBS
        double sBAR = tsBar / (temperature)
        logger.info(format("\n Enthalpy via BAR:               %12.4f +/- %6.4f kcal/mol.", barEnthalpy, varEnthalpy))
        logger.info(format(" Entropy via BAR:                %12.4f kcal/mol/K.", sBAR))
        logger.info(format(" BAR Estimate of -T*ds:          %12.4f kcal/mol.", -(tsBar)))
      }
    }

    return this

  }

  /**
   * This method calls <code>world.gather</code> to collect numProc values.
   */
  private void gatherAllValues() {
    if (useMPI) {
      try {
        world.gather(0, myBufferLow, buffersLow)
        world.gather(0, myBufferAt, buffersAt)
        world.gather(0, myBufferHigh, buffersHigh)
        world.gather(0, myBufferVolume, buffersVolume)
        if (rank == 0) {
          for (int workItem = 0; workItem < numWorkItems; workItem++) {
            for (int proc = 0; proc < numProc; proc++) {
              final int index = numProc * workItem + proc
              // Do not include padded results.
              if (index < nWindows) {
                energiesLow[index] = energiesLowPJ[proc][workItem]
                energiesAt[index] = energiesAtPJ[proc][workItem];
                energiesHigh[index] = energiesHighPJ[proc][workItem];
                volume[index] = volumePJ[proc][workItem];
              }
            }
          }
        } else {
          for (int workItem = 0; workItem < numWorkItems; workItem++) {
            final int index = numProc * workItem + rank;
            // Do not include padded results.
            if (index < nWindows) {
              energiesLow[index] = energiesLowPJ[rank][workItem];
              energiesAt[index] = energiesAtPJ[rank][workItem];
              energiesHigh[index] = energiesHighPJ[rank][workItem];
              volume[index] = volumePJ[rank][workItem];
            }
          }
        }
      } catch (Exception ex) {
        logger.severe(" Exception collecting distance values." + ex + Utilities.stackTraceToString(ex));
      }
    } else {
      for (int i = 0; i < nWindows; i++) {
        energiesLow[i] = energiesLowPJ[rank][i];
        energiesAt[i] = energiesAtPJ[rank][i];
        energiesHigh[i] = energiesHighPJ[rank][i];
        volume[i] = volumePJ[rank][i];
      }
    }
  }

  private double[] getEnergyForLambdas(MolecularAssembly[] topologies, double[] lambdaValues,
                                       String[] arcFileName, double[][] energy, boolean isPBC, int nSymm) {
    for (int j = 0; j < numTopologies; j++) {
      File archiveFile = new File(arcFileName[j])
      openers[j].setFile(archiveFile)
      topologies[j].setFile(archiveFile)
<<<<<<< HEAD
      StringBuilder sb = new StringBuilder(format(
              "\n Evaluating energies for %s\n ", arcFileName[j]))
=======
      StringBuilder sb = new StringBuilder(format("\n Evaluating energies for %s\n ", arcFileName[j]))
>>>>>>> 38a1acfc
      logger.info(sb as String)
    }
    int nSnapshots = openers[0].countNumModels()

    double[] x = new double[potential.getNumberOfVariables()]
    double[] vol = new double[nSnapshots]
    int nLambdas = lambdaValues.length
    for (int k = 0; k < nLambdas; k++) {
      energy[k] = new double[nSnapshots]
    }

    LambdaInterface linter1 = (LambdaInterface) potential

    int endWindow = nWindows - 1
    String endWindows = endWindow + File.separator

    if (arcFileName[0].contains(endWindows)) {
      logger.info(format(" %s     %s   %s     %s   %s ", "Snapshot", "Lambda Low",
              "Energy Low", "Lambda At", "Energy At"))
    } else if (arcFileName[0].contains("0/")) {
      logger.info(format(" %s     %s   %s     %s   %s ", "Snapshot", "Lambda At",
              "Energy At", "Lambda High", "Energy High"))
    } else {
      logger.info(format(" %s     %s   %s     %s   %s     %s   %s ", "Snapshot", "Lambda Low",
              "Energy Low", "Lambda At", "Energy At", "Lambda High", "Energy High"))
    }

    for (int i = 0; i < nSnapshots; i++) {
      boolean resetPosition = (i == 0)
      int nOpeners = openers.length
      for (int n = 0; n < nOpeners; n++) {
        openers[n].readNext(resetPosition, false)
      }

      x = potential.getCoordinates(x)
      nLambdas = lambdaValues.length
      for (int k = 0; k < nLambdas; k++) {
        double lambda = lambdaValues[k]
        linter1.setLambda(lambda)
        // Consider falling back to DIRECT if SCF.
        energy[k][i] = potential.energy(x, false)
      }

      if (nLambdas == 2) {
        logger.info(format(" %8d     %6.3f   %14.4f     %6.3f   %14.4f ", i + 1, lambdaValues[0],
                energy[0][i], lambdaValues[1], energy[1][i]))
      } else {
        logger.info(format(" %8d     %6.3f   %14.4f     %6.3f   %14.4f     %6.3f   %14.4f ", i + 1,
                lambdaValues[0],
                energy[0][i], lambdaValues[1], energy[1][i], lambdaValues[2], energy[2][i]))
      }

      if (isPBC) {
        Crystal unitCell = potential.getCrystal().getUnitCell()
        vol[i] = unitCell.volume / nSymm
        logger.info(format(" %8d %14.4f",
                i + 1, vol[i]))
      }
    }

    return vol
  }

/**
 * {@inheritDoc}
 */
  @Override
  List<Potential> getPotentials() {
    List<Potential> potentials
    if (potential == null) {
      potentials = Collections.emptyList()
    } else {
      potentials = new ArrayList<>()
      if (potential != null) {
        potentials.add(potential)
      }
    }
    return potentials
  }


  double getBarEnergy() {
    return barEnergy
  }

  double getBarEnergyBS() {
    return barEnergyBS
  }

  double getFepFor() {
    return forwardFEP
  }

  double getFepBack() {
    return backwardFEP
  }

  double gethFor() {
    return forwardEnthalpy
  }

  double gethBack() {
    return backwardEnthalpy
  }

  double gethBAR() {
    return barEnthalpy
  }

  double getsFor() {
    return forwardEntropy
  }

  double getsBack() {
    return backwardEntropy
  }

  double getsBAR() {
    return barEntropy
  }

}<|MERGE_RESOLUTION|>--- conflicted
+++ resolved
@@ -1043,12 +1043,7 @@
       File archiveFile = new File(arcFileName[j])
       openers[j].setFile(archiveFile)
       topologies[j].setFile(archiveFile)
-<<<<<<< HEAD
-      StringBuilder sb = new StringBuilder(format(
-              "\n Evaluating energies for %s\n ", arcFileName[j]))
-=======
       StringBuilder sb = new StringBuilder(format("\n Evaluating energies for %s\n ", arcFileName[j]))
->>>>>>> 38a1acfc
       logger.info(sb as String)
     }
     int nSnapshots = openers[0].countNumModels()
