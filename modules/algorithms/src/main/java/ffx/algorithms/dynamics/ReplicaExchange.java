--- conflicted
+++ resolved
@@ -45,13 +45,10 @@
 import edu.rit.pj.Comm;
 import ffx.algorithms.AlgorithmListener;
 import ffx.algorithms.Terminatable;
-import ffx.potential.MolecularAssembly;
-import ffx.potential.parameters.ForceField;
 import java.io.IOException;
 import java.util.Random;
 import java.util.logging.Level;
 import java.util.logging.Logger;
-import org.apache.commons.configuration2.CompositeConfiguration;
 
 /**
  * The ReplicaExchange implements temperature and lambda replica exchange methods.
@@ -89,14 +86,10 @@
   private final int[] temp2Rank;
   private final int[] rank2Temp;
   private double[] temperatures;
-<<<<<<< HEAD
-  private final int[] acceptedCount;
-=======
   private final int[] tempAcceptedCount;
   private final int[] rankAcceptedCount;
   private final int[] tempTrialCount;
   boolean monteCarlo;
->>>>>>> 6c563935
 
   /**
    * ReplicaExchange constructor.
@@ -110,10 +103,7 @@
       MolecularDynamics molecularDynamics, AlgorithmListener listener, double temperature, double exponent, boolean monteCarlo) {
 
     this.replica = molecularDynamics;
-<<<<<<< HEAD
-=======
     this.monteCarlo = monteCarlo;
->>>>>>> 6c563935
 
     // MolecularAssembly[] molecularAssemblies = molecularDynamics.getAssemblies();
     // CompositeConfiguration properties = molecularAssemblies[0].getProperties()
@@ -134,11 +124,7 @@
     rankAcceptedCount = new int [nReplicas];
     tempTrialCount = new int[nReplicas];
 
-<<<<<<< HEAD
-    setExponentialTemperatureLadder(temperature, 0.05);
-=======
     setExponentialTemperatureLadder(temperature, exponent);
->>>>>>> 6c563935
 
     random = new Random();
     random.setSeed(0);
