--- conflicted
+++ resolved
@@ -1132,13 +1132,8 @@
      * If "realBiasMagnitude" is 0, temporarily set biasMag to this value to calculate the the
      * ensemble average dU/dL.
      *
-<<<<<<< HEAD
-     * <p>Any value that does not overflow/underflow double precision summations of the count
-     * matrix will give identical results. For example, values of 1.0e-20, 1.0 and 1.0e20 were tested and
-=======
      * <p>Any value that does not overflow/underflow double precision summations of the count matrix
      * will give identical results. For example, values of 1.0e-20, 1.0 and 1.0e20 were tested and
->>>>>>> 88a7fa77
      * found to give identical results.
      *
      * <p>Thus, a value of 1.0 is good choice.
