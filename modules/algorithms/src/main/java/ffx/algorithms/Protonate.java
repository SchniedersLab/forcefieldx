--- conflicted
+++ resolved
@@ -491,14 +491,9 @@
         MultiResidue targetMulti = titratingResidues.get(random);
 
         // Check whether rotamer moves are possible for the selected residue.
-<<<<<<< HEAD
         Residue targetMultiActive = targetMulti.getActive();
         Rotamer[] targetMultiRotamers = targetMultiActive.getRotamers();
         if (targetMultiRotamers == null || targetMultiRotamers.length <= 1) {
-=======
-        if (RotamerLibrary.getRotamers(targetMulti.getActive()) == null
-                || RotamerLibrary.getRotamers(targetMulti.getActive()).length <= 1) {
->>>>>>> 2bbf8807
             if (stepType == StepType.ROTAMER) {
                 return false;
             } else if (stepType == StepType.COMBO) {
@@ -623,16 +618,7 @@
         // Save coordinates so we can return to them if move is rejected.
         Residue residue = targetMulti.getActive();
         ArrayList<Atom> atoms = residue.getAtomList();
-<<<<<<< HEAD
         ResidueState origState = residue.storeState();
-=======
-        double[][] origCoordinates = new double[atoms.size()][];
-        for (int i = 0; i < atoms.size(); i++) {
-            Atom atomi = atoms.get(i);
-            origCoordinates[i] = new double[3];
-            atomi.getXYZ(origCoordinates[i]);
-        }
->>>>>>> 2bbf8807
         double chi[] = new double[4];
         RotamerLibrary.measureAARotamer(residue, chi, false);
         AminoAcid3 aa = AminoAcid3.valueOf(residue.getName());
@@ -716,26 +702,12 @@
         // Change rotamer state, but first save coordinates so we can return to them if rejected.
         Residue residue = targetMulti.getActive();
         ArrayList<Atom> atoms = residue.getAtomList();
-<<<<<<< HEAD
         ResidueState origState = residue.storeState();
         double chi[] = new double[4];
         RotamerLibrary.measureAARotamer(residue, chi, false);
         AminoAcid3 aa = AminoAcid3.valueOf(residue.getName());
         Rotamer origCoordsRotamer = new Rotamer(aa, origState, chi[0], 0, chi[1], 0, chi[2], 0, chi[3], 0);
         
-=======
-        double[][] origCoordinates = new double[atoms.size()][];
-        for (int i = 0; i < atoms.size(); i++) {
-            Atom atomi = atoms.get(i);
-            origCoordinates[i] = new double[3];
-            atomi.getXYZ(origCoordinates[i]);
-        }
-        double chi[] = new double[4];
-        RotamerLibrary.measureAARotamer(residue, chi, false);
-        AminoAcid3 aa = AminoAcid3.valueOf(residue.getName());
-        Rotamer origCoordsRotamer = new Rotamer(aa, origCoordinates, chi[0], 0, chi[1], 0, chi[2], 0, chi[3], 0);
-
->>>>>>> 2bbf8807
         // Swap to the new rotamer.
         //Rotamer rotamers[] = residue.getRotamers();
         Rotamer[] rotamers = residue.getRotamers();
