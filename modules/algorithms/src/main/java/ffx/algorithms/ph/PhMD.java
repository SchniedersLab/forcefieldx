--- conflicted
+++ resolved
@@ -43,13 +43,7 @@
 import ffx.algorithms.dynamics.MolecularDynamics;
 import ffx.potential.ForceFieldEnergy;
 import ffx.potential.MolecularAssembly;
-<<<<<<< HEAD
-import ffx.potential.bonded.*;
 import ffx.potential.extended.*;
-import ffx.potential.extended.TitrationUtils.TitrationConfig;
-=======
-import ffx.potential.extended.*;
->>>>>>> 43d7f592
 import ffx.potential.parameters.ForceField;
 import java.util.logging.Logger;
 
@@ -84,12 +78,6 @@
   /** The current MD step. */
   private int stepCount = 0;
 
-<<<<<<< HEAD
-  private final List<MultiTerminus> titratingTermini = new ArrayList<>();
-  private final List<ExtendedVariable> titratingESVs = new ArrayList<>();
-  private final List<ExtendedVariable> tautomerESVs = new ArrayList<>();
-=======
->>>>>>> 43d7f592
 
   private ExtendedSystem esvSystem;
 
@@ -117,33 +105,8 @@
   private void readyup() {
     esvSystem = new ExtendedSystem(molecularAssembly);
     esvSystem.setConstantPh(pH);
-<<<<<<< HEAD
-    for (Residue res : chosenResidues) {
-        MultiResidue multi = TitrationUtils.titratingMultiresidueFactory(molecularAssembly, res);
-        TitrationESV esv = new TitrationESV(esvSystem, multi);
-        titratingESVs.add(esv);
-        for (Residue background : multi.getInactive()) {
-          inactivateResidue(background);
-        }
-        esvSystem.addVariable(esv);
-        if(esvSystem.config.tautomer){
-          AminoAcidUtils.AminoAcid3 currentAA3 = AminoAcidUtils.AminoAcid3.valueOf(res.getName());
-          if (currentAA3 == AminoAcidUtils.AminoAcid3.HIS || currentAA3 == AminoAcidUtils.AminoAcid3.HID
-                  || currentAA3 == AminoAcidUtils.AminoAcid3.HIE || currentAA3 == AminoAcidUtils.AminoAcid3.ASH
-                  || currentAA3 == AminoAcidUtils.AminoAcid3.ASP || currentAA3 == AminoAcidUtils.AminoAcid3.GLH
-                  || currentAA3 == AminoAcidUtils.AminoAcid3.GLU){
-            TautomerESV tautomerESV = new TautomerESV(esvSystem, multi);
-            tautomerESVs.add(tautomerESV);
-            esvSystem.addVariable(tautomerESV);
-          }
-        }
-    }
-    forceFieldEnergy.attachExtendedSystem(esvSystem);
-    logger.info(format(" Continuous pHMD readied with %d residues.", titratingESVs.size()));
-=======
     forceFieldEnergy.attachExtendedSystem(esvSystem);
     logger.info(format(" Continuous pHMD readied with %d residues.", esvSystem.getExtendedResidueList().size()));
->>>>>>> 43d7f592
     molecularDynamics.attachExtendedSystem(esvSystem, 100);
   }
 
