// ******************************************************************************
//
// Title:       Force Field X.
// Description: Force Field X - Software for Molecular Biophysics.
// Copyright:   Copyright (c) Michael J. Schnieders 2001-2025.
//
// This file is part of Force Field X.
//
// Force Field X is free software; you can redistribute it and/or modify it
// under the terms of the GNU General Public License version 3 as published by
// the Free Software Foundation.
//
// Force Field X is distributed in the hope that it will be useful, but WITHOUT
// ANY WARRANTY; without even the implied warranty of MERCHANTABILITY or FITNESS
// FOR A PARTICULAR PURPOSE. See the GNU General Public License for more
// details.
//
// You should have received a copy of the GNU General Public License along with
// Force Field X; if not, write to the Free Software Foundation, Inc., 59 Temple
// Place, Suite 330, Boston, MA 02111-1307 USA
//
// Linking this library statically or dynamically with other modules is making a
// combined work based on this library. Thus, the terms and conditions of the
// GNU General Public License cover the whole combination.
//
// As a special exception, the copyright holders of this library give you
// permission to link this library with independent modules to produce an
// executable, regardless of the license terms of these independent modules, and
// to copy and distribute the resulting executable under terms of your choice,
// provided that you also meet, for each linked independent module, the terms
// and conditions of the license of that module. An independent module is a
// module which is not derived from or based on this library. If you modify this
// library, you may extend this exception to your version of the library, but
// you are not obligated to do so. If you do not wish to do so, delete this
// exception statement from your version.
//
// ******************************************************************************
package ffx.algorithms.groovy;

import ffx.algorithms.misc.AlgorithmsTest;
import org.junit.Test;

import static org.junit.Assert.assertEquals;

/**
 * Tests many body optimization and the many body groovy script under global, box and monte carlo
 * parameter conditions.
 *
 * @author Mallory R. Tollefson
 */
public class ManyBodyTest extends AlgorithmsTest {

  /**
   * Tests ManyBody.groovy and RotamerOptimization.java by running a box optimization simulation on a
   * small pdb file.
   */
  @Test
  public void testManyBodyBoxOptimization() {
    // Set-up the input arguments for the script.
    String[] args = {
        "-a", "5",
        "-L", "2",
        "--bL", "10",
        "--bB", "2",
        "--tC", "2",
        "--pr", "2",
        getResourcePath("5awl.pdb")
    };
    binding.setVariable("args", args);
    binding.setVariable("baseDir", registerTemporaryDirectory().toFile());

    // Evaluate the script.
    ManyBody manyBody = new ManyBody(binding).run();
    algorithmsScript = manyBody;

<<<<<<< HEAD
    double expectedTotalPotential = -230.1392865715949;
    double actualTotalPotential = manyBody.getPotential().getTotalEnergy();
    assertEquals(expectedTotalPotential, actualTotalPotential, 1E-7);

    double expectedApproximateEnergy = -225.97693061941453;
=======
    double expectedTotalPotential = -221.08425644431628;
    double actualTotalPotential = manyBody.getPotential().getTotalEnergy();
    assertEquals(expectedTotalPotential, actualTotalPotential, 1E-7);

    double expectedApproximateEnergy = -216.93107853813615;
>>>>>>> f7c2a49b
    double actualApproximateEnergy = manyBody.getManyBodyOptions().getApproximate();
    assertEquals(expectedApproximateEnergy, actualApproximateEnergy, 1E-7);
  }

  /**
   * Tests the restart file functionality for box optimization. The test applies a 1.5 angstrom
   * 2-body and 3-body cutoff but the restart file was generated using 2-body and 3-body cutoffs of 2
   * angstroms.
   */
  @Test
  public void testManyBodyBoxRestart() {
    // Set-up the input arguments for the script.
    String[] args = {
        "-a", "5",
        "--bL", "10",
        "--tC", "1.5",
        "-T", "--thC",
        "1.5", "--eR",
        getResourcePath("5awl.box.restart"),
        getResourcePath("5awl.pdb")
    };
    binding.setVariable("args", args);
    binding.setVariable("baseDir", registerTemporaryDirectory().toFile());

    // Evaluate the script.
    ManyBody manyBody = new ManyBody(binding).run();
    algorithmsScript = manyBody;

<<<<<<< HEAD
    double expectedTotalPotential = -230.1392865715949; //-221.48751140045158
=======
    double expectedTotalPotential = -221.08425644431537;
>>>>>>> f7c2a49b
    double actualTotalPotential =
        manyBody.getPotential().getTotalEnergy();
    assertEquals(expectedTotalPotential, actualTotalPotential, 1E-7);

<<<<<<< HEAD
    double expectedApproximateEnergy = -230.88286735909747;
=======
    double expectedApproximateEnergy = -220.3189950491514;
>>>>>>> f7c2a49b
    double actualApproximateEnergy = manyBody.getManyBodyOptions().getApproximate();
    assertEquals(expectedApproximateEnergy, actualApproximateEnergy, 1E-7);
  }

  @Test
  public void testManyBodyGlobal() {
    // Set-up the input arguments for the script.
    String[] args = {
        "-a", "2", "-L", "2", "--tC", "2", getResourcePath("5awl.pdb")
    };
    binding.setVariable("args", args);
    binding.setVariable("baseDir", registerTemporaryDirectory().toFile());

    // Evaluate the script.
    ManyBody manyBody = new ManyBody(binding).run();
    algorithmsScript = manyBody;

    // Evaluate the script.
    manyBody.run();
    double expectedTotalPotential = -230.1392865715949;
    double actualTotalPotential = manyBody.getPotential().getTotalEnergy();
    assertEquals(expectedTotalPotential, actualTotalPotential, 1E-5);

    double expectedApproximateEnergy = -216.57578192741352;
    double actualApproximateEnergy = manyBody.getManyBodyOptions().getApproximate();
    assertEquals(expectedApproximateEnergy, actualApproximateEnergy, 1E-5);

    // Delete restart file.
    manyBody.getManyBodyOptions().getRestartFile().delete();
  }

  @Test
  public void testManyBodyHelp() {
    // Set-up the input arguments for the Biotype script.
    String[] args = {"-h"};
    binding.setVariable("args", args);

    // Evaluate the script.
    ManyBody manyBody = new ManyBody(binding).run();
    algorithmsScript = manyBody;
  }

  /**
   * Tests ManyBody.groovy and RotamerOptimization.java by running a monte carlo optimization
   * simulation on a small pdb file. Elimination criteria are not used during this test. A Monte
   * Carlo search is done on the permutations.
   */
  @Test
  public void testManyBodyMonteCarlo() {

    // These properties will be cleared automatically after the test.
    System.setProperty("polarization", "direct");
    System.setProperty("manybody-testing", "true");
    System.setProperty("manybody-testing-mc", "true");

    // Set-up the input arguments for the script.
    String[] args = {
        "-a", "2",
        "-L", "2",
        "--tC", "2",
        "--pr", "2",
        "--mC", "100",
        getResourcePath("5awl.pdb")
    };
    binding.setVariable("args", args);
    binding.setVariable("baseDir", registerTemporaryDirectory().toFile());

    // Evaluate the script.
    ManyBody manyBody = new ManyBody(binding);
    algorithmsScript = manyBody;
    manyBody.run();

    double expectedTotalPotential = -204.72742343060315;
    double actualTotalPotential = manyBody.getPotential().getTotalEnergy();
    assertEquals(expectedTotalPotential, actualTotalPotential, 1E-5);

    double expectedApproximateEnergy = -195.16120410395288;
    double actualApproximateEnergy = manyBody.getManyBodyOptions().getApproximate();
    assertEquals(expectedApproximateEnergy, actualApproximateEnergy, 1E-5);

    // Delete restart file.
    manyBody.getManyBodyOptions().getRestartFile().delete();
  }

  /**
   * Tests the restart file functionality. The test applies a 1.5 angstrom 2-body and 3-body cutoff
   * but the restart file was generated using 2-body and 3-body cutoffs of 2 angstroms.
   */
  @Test
  public void testManyBodyRestart() {
    // Set-up the input arguments for the script.
    String[] args = {"-a", "2", "-L", "2", "--tC", "1.5", "-T", "--thC", "1.5", "--eR",
        getResourcePath("5awl.test.restart"),
        getResourcePath("5awl.pdb")
    };
    binding.setVariable("args", args);
    binding.setVariable("baseDir", registerTemporaryDirectory().toFile());

    // Evaluate the script.
    ManyBody manyBody = new ManyBody(binding).run();
    algorithmsScript = manyBody;

    double expectedTotalPotential = -230.33490844427203;
    double actualTotalPotential = manyBody.getPotential().getTotalEnergy();
    assertEquals(expectedTotalPotential, actualTotalPotential, 1E-5);

    double expectedApproximateEnergy = -296.824576745933;
    double actualApproximateEnergy = manyBody.getManyBodyOptions().getApproximate();
    assertEquals(expectedApproximateEnergy, actualApproximateEnergy, 1E-5);
  }

  @Test
  public void testManyBodyTitration() {
    // Set-up the input arguments for the script.
    String[] args = {"--tR", "--pH", "7.0", "--eR",
        getResourcePath("DEHK.rot.restart"),
        getResourcePath("DEHK.rot.pdb")
    };
    binding.setVariable("args", args);
    binding.setVariable("baseDir", registerTemporaryDirectory().toFile());

    // Evaluate the script.
    ManyBody manyBody = new ManyBody(binding).run();
    algorithmsScript = manyBody;

    double expectedTotalPotential = -321.72679980;
    double actualTotalPotential = manyBody.getPotential().getTotalEnergy();
    assertEquals(expectedTotalPotential, actualTotalPotential, 1E-5);

    double expectedApproximateEnergy = -227.523807;
    double actualApproximateEnergy = manyBody.getManyBodyOptions().getApproximate();
    //TODO: Adjust delta back to norm and determine why getApproximate() is returning funky values
    assertEquals(expectedApproximateEnergy, actualApproximateEnergy, 1E-0);
  }

}<|MERGE_RESOLUTION|>--- conflicted
+++ resolved
@@ -73,19 +73,11 @@
     ManyBody manyBody = new ManyBody(binding).run();
     algorithmsScript = manyBody;
 
-<<<<<<< HEAD
     double expectedTotalPotential = -230.1392865715949;
     double actualTotalPotential = manyBody.getPotential().getTotalEnergy();
     assertEquals(expectedTotalPotential, actualTotalPotential, 1E-7);
 
     double expectedApproximateEnergy = -225.97693061941453;
-=======
-    double expectedTotalPotential = -221.08425644431628;
-    double actualTotalPotential = manyBody.getPotential().getTotalEnergy();
-    assertEquals(expectedTotalPotential, actualTotalPotential, 1E-7);
-
-    double expectedApproximateEnergy = -216.93107853813615;
->>>>>>> f7c2a49b
     double actualApproximateEnergy = manyBody.getManyBodyOptions().getApproximate();
     assertEquals(expectedApproximateEnergy, actualApproximateEnergy, 1E-7);
   }
@@ -114,20 +106,12 @@
     ManyBody manyBody = new ManyBody(binding).run();
     algorithmsScript = manyBody;
 
-<<<<<<< HEAD
     double expectedTotalPotential = -230.1392865715949; //-221.48751140045158
-=======
-    double expectedTotalPotential = -221.08425644431537;
->>>>>>> f7c2a49b
     double actualTotalPotential =
         manyBody.getPotential().getTotalEnergy();
     assertEquals(expectedTotalPotential, actualTotalPotential, 1E-7);
 
-<<<<<<< HEAD
     double expectedApproximateEnergy = -230.88286735909747;
-=======
-    double expectedApproximateEnergy = -220.3189950491514;
->>>>>>> f7c2a49b
     double actualApproximateEnergy = manyBody.getManyBodyOptions().getApproximate();
     assertEquals(expectedApproximateEnergy, actualApproximateEnergy, 1E-7);
   }
